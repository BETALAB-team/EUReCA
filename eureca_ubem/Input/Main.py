--- conflicted
+++ resolved
@@ -19,11 +19,7 @@
 schedules_file = os.path.join(".","Schedules.xlsx")
 materials_file = os.path.join(".","materials_and_construction_test.xlsx")
 city_model_file = os.path.join(".","PiovegoRestricted_with_holes.geojson")
-<<<<<<< HEAD
 
-=======
-#
->>>>>>> bbb339ea
 city_geojson = City(
     city_model=city_model_file,
     epw_weather_file=weather_file,
@@ -35,17 +31,11 @@
 )
 city_geojson.loads_calculation(region="Veneto")
 city_geojson.simulate(print_single_building_results=True)
-<<<<<<< HEAD
 
-# materials_file = os.path.join(".",r"materials_and_construction_test.xlsx")
-# city_model_file = os.path.join(".",r"Belzoni_2023_July_Update.json")
-
-=======
 #
 # materials_file = os.path.join(".","total envelope types.xlsx")
 # city_model_file = os.path.join(".","Belzoni_2023_July_Update.json")
 #
->>>>>>> bbb339ea
 # start = tm.time()
 # # Creation of the City object exit
 # belzoni = City(
@@ -53,11 +43,9 @@
 #     epw_weather_file=weather_file,
 #     end_uses_types_file=schedules_file,
 #     envelope_types_file=materials_file,
-<<<<<<< HEAD
-#     output_folder=os.path.join(".",r"belzoni_new_hvac_DHW_calc")
-=======
+
 #     output_folder=os.path.join(".","belzoni_new_hvac_DHW_calc")
->>>>>>> bbb339ea
+
 # )
 # print(f"Belzoni creation : {(tm.time() - start)/60:.2f} min")
 # start = tm.time()
