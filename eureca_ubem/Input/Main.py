''' IMPORTING MODULES '''

import os
import time as tm
import logging

<<<<<<< HEAD
# import matplotlib
=======
import matplotlib
>>>>>>> a2558533
# matplotlib.use('TkAgg')
# matplotlib.interactive(True)

from eureca_building.config import load_config
load_config("config.json")

from eureca_ubem.city import City

weather_file = os.path.join(".","ITA_Venezia-Tessera.161050_IGDG.epw")
schedules_file = os.path.join(".","Schedules.xlsx")
materials_file = os.path.join(".","materials_and_construction_test.xlsx")
city_model_file = os.path.join(".","PiovegoRestricted_with_holes.geojson")

<<<<<<< HEAD
# # Creation of the City object exit
=======
# Creation of the City object exit
>>>>>>> a2558533
# city_geojson = City(
#     city_model=city_model_file,
#     epw_weather_file=weather_file,
#     end_uses_types_file=schedules_file,
#     envelope_types_file=materials_file,
#     shading_calculation=True,
#     building_model = "1C",
#     output_folder=os.path.join(".","geojson")
# )
# city_geojson.loads_calculation(region="Veneto")
# city_geojson.simulate(print_single_building_results=True)

materials_file = os.path.join(".","total envelope types.xlsx")
city_model_file = os.path.join(".","Belzoni_2023_July_Update.json")

start = tm.time()
# Creation of the City object exit
belzoni = City(
    city_model=city_model_file,
    epw_weather_file=weather_file,
    end_uses_types_file=schedules_file,
    envelope_types_file=materials_file,
    output_folder=os.path.join(".","belzoni_new_hvac")
)
print(f"Belzoni creation : {(tm.time() - start)/600:.2f} min")
start = tm.time()
belzoni.loads_calculation(region="Veneto")
print(f"Belzoni loads calc : {(tm.time() - start)/60:0.2f} min")
start = tm.time()
belzoni.simulate(print_single_building_results=True)
print(f"Belzoni simulation : {(tm.time() - start)/60:0.2f} min")

# city_model_file = os.path.join(".","PaduaRestricted.json")
#
# # Creation of the City object exit
# city_json = City(
#     city_model=city_model_file,
#     epw_weather_file=weather_file,
#     end_uses_types_file=schedules_file,
#     envelope_types_file=materials_file,
#     output_folder=os.path.join(".","cityjson")
# )
# city_json.loads_calculation()


# import json
# import numpy as np
#
# with open(".\\Belzoni.json", "r") as file:
#     cityjson = json.load(file)
#
# for bd in cityjson["CityObjects"].values():
#     if bd["type"] == "Building":
#         heating_residential = np.random.choice(np.arange(1, 5), p=[0.4, 0.5, 0.05, 0.05])
#         heating_residential = {
#             1:"Traditional Gas Boiler, Centralized, High Temp Radiator",
#             2:"Condensing Gas Boiler, Centralized, Low Temp Radiator",
#             3:"Oil Boiler, Centralized, High Temp Radiator",
#             4:"A-W Heat Pump, Single, Fan coil",
#         }[heating_residential]
#         heating_not_residential = np.random.choice(np.arange(1, 3), p=[0.9, 0.1])
#         heating_not_residential = {
#             1:"Condensing Gas Boiler, Centralized, Fan coil",
#             2:"A-W Heat Pump, Centralized, Radiant surface",
#         }[heating_not_residential]
#
#         if bd["attributes"]["End Use"] == "Residential":
#             bd["attributes"]["Heating System"] = heating_residential
#         else:
#             bd["attributes"]["Heating System"] = heating_not_residential
#
#         cooling_residential = np.random.choice(np.arange(1, 3), p=[0.95,0.05])
#         cooling_residential = {
#             1:"A-A split",
#             2:"A-W chiller, Centralized, Fan coil",
#         }[cooling_residential]
#         cooling_not_residential = np.random.choice(np.arange(1, 3), p=[0.1, 0.9])
#         cooling_not_residential = {
#             1:"A-A split",
#             2:"A-W chiller, Centralized, Fan coil",
#         }[cooling_not_residential]
#
#         if bd["attributes"]["End Use"] == "Residential":
#             bd["attributes"]["Cooling System"] = cooling_residential
#         else:
#             bd["attributes"]["Cooling System"] = cooling_not_residential
#
#
# with open(".\\Belzoni_new_hvac.json", "w") as file:
#     json.dump(cityjson,file)





<|MERGE_RESOLUTION|>--- conflicted
+++ resolved
@@ -4,11 +4,7 @@
 import time as tm
 import logging
 
-<<<<<<< HEAD
 # import matplotlib
-=======
-import matplotlib
->>>>>>> a2558533
 # matplotlib.use('TkAgg')
 # matplotlib.interactive(True)
 
@@ -22,11 +18,7 @@
 materials_file = os.path.join(".","materials_and_construction_test.xlsx")
 city_model_file = os.path.join(".","PiovegoRestricted_with_holes.geojson")
 
-<<<<<<< HEAD
-# # Creation of the City object exit
-=======
-# Creation of the City object exit
->>>>>>> a2558533
+
 # city_geojson = City(
 #     city_model=city_model_file,
 #     epw_weather_file=weather_file,
