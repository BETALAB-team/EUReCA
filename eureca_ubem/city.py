--- conflicted
+++ resolved
@@ -1097,16 +1097,7 @@
                 building_obj.add_pv_system(weather_obj=self.weather_file)
                 # TODO: add battery/non battery config in solar techologies column ["Only PV, PV and battery"]
             if "ST" in building_info["Solar technologies"]:
-                building_obj.add_solar_thermal(weather_obj=self.weather_file)
-<<<<<<< HEAD
-            
-            Refrigerated_end_uses=["supermarket"]
-            if any(building_info[key] in Refrigerated_end_uses for key in ["End Use", "Lower End Use", "Upper End Use"]):               
-                building_obj.add_refrigeration()
-                building_obj.set_refrigerator_capacity(EER_mean=3.5)
-    def simulate(self, print_single_building_results = False, output_type = "parquet"):
-=======
-               
+                building_obj.add_solar_thermal(weather_obj=self.weather_file)  
     def simulate_quasi_steady_state(self):
         """
         Simulates each building in the city using the quasi-steady state approach.
@@ -1133,7 +1124,6 @@
                  print_single_building_results = CONFIG.print_single_building_results,
                  output_type = CONFIG.output_file_format):
         
->>>>>>> 9990a5c9
         """Simulation of the whole city, and memorization and stamp of results.
 
         Parameters
@@ -1181,15 +1171,10 @@
         ])
         n_buildings = len(self.buildings_objects)
         counter = 0
-<<<<<<< HEAD
-        for bd_id, building_info in self.buildings_info.items():
-            if counter%1 == 0:
-                print(f"{counter} buildings simulated out of {n_buildings}, {bd_id} is the last one")
-            counter += 1
-=======
+
         for bd_id, building_info in tqdm(self.buildings_info.items(), desc="Processing Buildings", unit="building"):
 
->>>>>>> 9990a5c9
+
 
             info = {}
             info["TZ info"] = {}
