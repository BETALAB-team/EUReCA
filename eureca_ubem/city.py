'''IMPORTING MODULES'''
import copy
import math
import os
import json
import concurrent.futures
# import psutil

import pickle as pickle
import pandas as pd
import shapely
import geopandas as gpd
import numpy as np
from cjio import cityjson
from scipy.spatial import cKDTree
from shapely.validation import make_valid
from shapely.geometry import MultiPolygon
from eureca_building.config import CONFIG
from eureca_building.pv_system import PV_system
from eureca_building.weather import WeatherFile
from eureca_building.thermal_zone import ThermalZone
from eureca_building.building import Building
from eureca_building.surface import Surface, SurfaceInternalMass
from eureca_building._geometry_auxiliary_functions import normal_versor_2
from eureca_building.air_handling_unit import AirHandlingUnit
from eureca_ubem.end_uses import load_schedules
from eureca_ubem.envelope_types import load_envelopes
from eureca_ubem.electric_load_italian_distribution import get_italian_random_el_loads

#%% ---------------------------------------------------------------------------------------------------
#%% City class

class City():
    '''This class manages the city simulation via json input file: geojson or cityjson
    '''
    
    # class variables
    T_w_0 = 15.          # Starting average temperature of the walls [°C]
    T_out_inf = 15.      # Starting average temperature outgoing the buildings [°C]
    T_out_AHU = 15.      # Starting average temperature outgoing the Air Handling units [°C]
    V_0_inf = 0.         # Starting average volumetric flow rate outgoing the buildings due to the inflitrations[m3/s]
    V_0_vent = 0.        # Starting average volumetric flow rate outgoing the Air Handling units [m3/s]
    H_waste_0 = 0.       # Starting waste heating rejected by external condensers [kW]

    def __init__(self,
                 city_model:str,
                 envelope_types_file:str,
                 end_uses_types_file:str,
                 epw_weather_file:str,
                 output_folder: str,
                 building_model = "2C",
                 shading_calculation = False,
                 ):
        """Creates the city from all the input files

        Parameters
        ----------
        city_model : str
            path to the json/cityjson file
        envelope_types_file : str
            path to the envelope_types file
        end_uses_types_file : str
            path to the end_uses file
        epw_weather_file : str
            path to the epw weather file
        output_folder : str
            folder to save results
        building_model : str, default "2C"
            1C or 2C string
        shading_calculation : bool, default False
            whether to do or not the mutual shading calculation
        """

        self.__city_surfaces = []  # List of all the external surfaces of a city
        # Loading weather file
        self.weather_file = WeatherFile(
            epw_weather_file,
            year = CONFIG.simulation_reference_year,
            time_steps = CONFIG.ts_per_hour,
            irradiances_calculation = CONFIG.do_solar_radiation_calculation,
            azimuth_subdivisions = CONFIG.azimuth_subdivisions,
            height_subdivisions = CONFIG.height_subdivisions,
            urban_shading_tol = CONFIG.urban_shading_tolerances
        )

        # Loading Envelope and Schedule Data
        self.envelopes_dict = load_envelopes(envelope_types_file)  # Envelope file loading
        self.end_uses_dict = load_schedules(end_uses_types_file)

        self.building_model = building_model
        self.shading_calculation = shading_calculation

        if city_model.endswith('.json'):
            self.buildings_creation_from_cityjson(city_model)
        elif city_model.endswith('.geojson'):
            self.buildings_creation_from_geojson(city_model)
        else:
            raise TypeError(f"City object creation: city model file must be a cityjson or a geojson. City_model: {city_model}")

        if not os.path.isdir(output_folder):
            os.mkdir(output_folder)
        self.output_folder = output_folder

    @property
    def building_model(self) -> str:
        return self._building_model

    @building_model.setter
    def building_model(self, value: str):
        if not isinstance(value, str):
            raise TypeError(
                f"City class, building_model is not a string: {value}"
            )
        if value not in ["1C","2C"]:
            # Check if unreasonable values provided
            raise ValueError(
                f"City class, building_model is not a allowed: {value}. please provide an allowed model."
            )
        self._building_model = value

    def buildings_creation_from_cityjson(self,json_path):
        '''This method creates the city from the json file (CityJSON 3D)
        
        Parameters
        ----------
        json_path : str
            path of the cityJSON file

        '''

        # Case of cityJSON file availability:
        self.n_Floors = 0
        # Function to fix invalid geometries
        def fix_geometry(geom):
            if geom.is_valid:
                return geom
            else:
                try:
                    # Try to fix invalid geometry
                    fixed_geom = make_valid(geom)
                    return fixed_geom
                except:
                    return None

        try:
            with open(json_path, 'r') as f:
                self.cityjson = cityjson.CityJSON(file=f)
                #fix geometries
                self.cityjson['geometry'] = self.cityjson['geometry'].apply(fix_geometry)
                self.cityjson = self.cityjson[~self.cityjson['geometry'].isna()]
        except FileNotFoundError:
            raise FileNotFoundError(f'ERROR Cityjson object not found: {json_path}. Give a proper path')

        if not(isinstance(self.cityjson.j['vertices'], list)):
            raise ValueError('json file vertices are not a list')

        self.output_geojson = {}
        self.output_geojson["type"] = "FeatureCollection"
        self.output_geojson["name"] = "Output_geojson"
        self.output_geojson["crs"] = {
            "type": "name",
            "properties":{
                "name": self.cityjson.j["metadata"]["referenceSystem"]
            }
        }

        self.output_geojson["features"] = []


        self.json_buildings= {}
        [(self.json_buildings.update({i:self.cityjson.j['CityObjects'][i]})) for i in self.cityjson.j['CityObjects'] if self.cityjson.j['CityObjects'][i]['type']=='Building']
        self.buildings_objects = {}
        self.buildings_info = {}

        for bd_key, bd_data in self.json_buildings.items():
            # Setting the attributes of the building
            vertices_list = self.cityjson.j['vertices']

            name = bd_key  # Heating plant of the building
            envelope = self.envelopes_dict[bd_data['attributes']['Envelope']]  # Age-class of the building

            surf_counter = 0
            max_height = 0.
            min_height = 1000.
            footprint_area = 0.
            surfaces_list = []
            for geo in bd_data['geometry']:
                if geo['type'] == 'MultiSurface':
                    boundaries = geo['boundaries']
                    for surface in boundaries:
                        for subsurface in surface:
                            surf = []
                            for vert_id in subsurface:
                                surf.append(tuple(vertices_list[vert_id]))

                            surface = Surface(
                                name = f"Bd {name}: surface {surf_counter}",
                                vertices = surf,
                            )

                            if surface.surface_type != "GroundFloor":
                                self.__city_surfaces.append(surface)

                            # TODO: Update wwr calculation

                            if surface.surface_type == "ExtWall":
                                surface._wwr = 0.125

                            surface.construction = {
                                "ExtWall": envelope.external_wall,
                                "Roof": envelope.roof,
                                "GroundFloor": envelope.ground_floor,
                            }[surface.surface_type]

                            surface.window = envelope.window

                            max_height = max(max_height, surface.max_height())
                            min_height = min(min_height, surface.min_height())

                            surfaces_list.append(surface)
                            surf_counter += 1

                            if surface.surface_type == "GroundFloor":
                                footprint_area += surface._area

            # Add internal walls and ceilings 3.3 m height
            floor_height = 3.3
            n_floors = int((max_height - min_height) // floor_height)
            surf_counter = 0
            for i in range(1, n_floors):
                surfaces_list.append(SurfaceInternalMass(
                    name = f"Bd {name}: internal surface {surf_counter}",
                    area = footprint_area,
                    surface_type = "IntCeiling",
                    construction = envelope.interior_ceiling
                ))

                surfaces_list.append(SurfaceInternalMass(
                    name=f"Bd {name}: internal surface {surf_counter + 1}",
                    area=footprint_area,
                    surface_type="IntFloor",
                    construction=envelope.interior_floor
                ))

                surf_counter += 2

            surfaces_list.append(
                SurfaceInternalMass(
                    name=f"Bd {name}: internal surface {surf_counter}",
                    area=footprint_area * n_floors  * 2.5,
                    surface_type="IntWall",
                    construction=envelope.interior_wall
                )
            )

            # Creation of thermal zone and building
            n_units = int(np.around(footprint_area * n_floors / 77.))
            if n_units == 0: n_units = 1

            thermal_zone = ThermalZone(
                name=f"Bd {name} thermal zone",
                surface_list=surfaces_list,
                net_floor_area=footprint_area * n_floors,
                volume=footprint_area * n_floors * floor_height,
                number_of_units=n_units, # 77 average flor area of an appartment according to ISTAT
            )




            self.buildings_info[bd_key] = bd_data['attributes']
            self.buildings_info[bd_key]['Name'] = bd_key
            self.buildings_objects[bd_key] = Building(name=f"Bd {name}", thermal_zones_list=[thermal_zone], model=self.building_model)
            geojson_feature = self.buildings_objects[bd_key].get_geojson_feature_parser()
            geojson_feature["properties"]["Name"] = name
            geojson_feature["properties"]["id"] = name
            geojson_feature["properties"]["new_id"] = name
            geojson_feature["properties"]["End Use"] = self.buildings_info[bd_key]["End Use"]
            geojson_feature["properties"]["Envelope"] = self.buildings_info[bd_key]["Envelope"]
            geojson_feature["properties"]["Heating System"] = self.buildings_info[bd_key]["Heating System"]
            geojson_feature["properties"]["Cooling System"] = self.buildings_info[bd_key]["Cooling System"]
            geojson_feature["properties"]["Height"] = max_height - min_height
            geojson_feature["properties"]["Floors"] = n_floors
            geojson_feature["properties"]["ExtWallCoeff"] = 1.
            geojson_feature["properties"]["VolCoeff"] = 1.

            self.output_geojson["features"].append(geojson_feature)


        self.geometric_preprocessing()

        for bd_k, bd in self.buildings_objects.items():
            thermal_zone = bd._thermal_zones_list[0]
            {
                "1C": thermal_zone._ISO13790_params,
                "2C": thermal_zone._VDI6007_params,
            }[self.building_model]()

        # with open(os.path.join("output_geojson.geojson"), 'w') as outfile:
        #     json.dump(self.output_geojson, outfile)
        self.output_geojson = gpd.read_file(json.dumps(self.output_geojson)).explode(index_parts=True)

    def buildings_creation_from_geojson(self, json_path):
        '''Function to create buildings from geojson file (2D file).

        Parameters
        ----------
        json_path : str
            Path to geojson file.

        '''
        # Function to fix invalid geometries
        def fix_geometry(geom):
            if geom.is_valid:
                return geom
            else:
                try:
                    # Try to fix invalid geometry
                    fixed_geom = make_valid(geom)
                    return fixed_geom
                except:
                    return None
        # Case of GeoJSON file availability:
        
        self.cityjson = gpd.read_file(json_path)# .explode(index_parts=True)
        # for p in self.cityjson.index:
        #     if shapely.geometry.mapping(self.cityjson.loc[p].geometry)["type"] == "Polygon":
        #         self.cityjson["geometry"].loc[p] = MultiPolygon([self.cityjson.loc[p].geometry])
        #fix geometries
        self.cityjson['geometry'] = self.cityjson['geometry'].apply(fix_geometry)
        self.cityjson = self.cityjson[~self.cityjson['geometry'].isna()]
        if "Simulate" not in self.cityjson.columns:
            self.cityjson["Simulate"] = True
        if "ExtWallCoeff" not in self.cityjson.columns:
            self.cityjson["ExtWallCoeff"] = 1.
        if "VolCoeff" not in self.cityjson.columns:
            self.cityjson["VolCoeff"] = 1.
        if "Lower End Use" not in self.cityjson.columns:
            self.cityjson["Lower End Use"] = ''
<<<<<<< HEAD
=======
        if "Upper End Use" not in self.cityjson.columns:
            self.cityjson["Upper End Use"] = ''
>>>>>>> fc330d82
        if "Solar technologies" not in self.cityjson.columns:
            self.cityjson["Solar technologies"] = ''
        self.cityjson["Solar technologies"] = self.cityjson["Solar technologies"].fillna('')

        self.output_geojson = self.cityjson
        self.json_buildings= {}
        self.buildings_objects = {}
        self.buildings_info = {}

        # Extrusion from the footprint operation
        for i in self.cityjson.index:
            id = str(self.cityjson.loc[i]['id']) #  + "_" + str(i[1])
            self.cityjson.loc[i,"new_id"] = id
            self.json_buildings[id] = self.cityjson.loc[i].to_dict()
            bd_data = self.json_buildings[id]
            n_floors = int(self.cityjson.loc[i]['Floors'])
            floor_height = self.cityjson.loc[i]['Height'] / n_floors
            # https://gis.stackexchange.com/questions/287306/list-all-polygon-vertices-coordinates-using-geopandas
            name = str(bd_data["Name"])#  + "_" + str(i[1])
            building_parts = list(self.cityjson.loc[i].geometry.geoms)
            surf_counter = 0
            footprint_area = 0.

            building_parts_data = {
                "single End Use": {
                    "surfaces objs": [],
                    "end use": self.cityjson["End Use"],
                    "surfaces counter": 0.,
                    "subpart counter": 0.,
                    "footprint area": 0.,
                },
                
                "upper End Use": {
                    "surfaces objs": [],
<<<<<<< HEAD
                    "end use": self.cityjson["End Use"],
=======
                    "end use": self.cityjson["Upper End Use"],
>>>>>>> fc330d82
                    "surfaces counter": 0.,
                    "subpart counter": 0.,
                    "footprint area": 0.,
                },
                
                "lower End Use": {
                    "surfaces objs": [],
                    "end use": self.cityjson["Lower End Use"],
                    "surfaces counter": 0.,
                    "subpart counter": 0.,
                    "footprint area": 0.,
                },
            }

            for g in building_parts:
                x,y = g.exterior.coords.xy
                coords = np.dstack((x,y)).tolist()
                coords = coords[0]
                coords.pop()
                build_surf = []
                pavimento = []
                soffitto = []
                lower_build_surf=[]
                lower_pavimento = []
                upper_build_surf=[]
                upper_soffitto = []
                z_pav = 0
                z_soff = self.cityjson.loc[i]['Height']
                first_floor_z = floor_height - 0.01 if n_floors == 1 else floor_height
                normal = normal_versor_2(tuple([tuple(coords[n] + [z_pav]) for n in range(len(coords))]))
                if normal[2] > 0.:
                    # Just to adjust in case of anticlockwise perimeter
                    coords.reverse()
                for n in range(len(coords)):
                    pavimento.append(tuple(coords[n]+[z_pav]))
                    soffitto.append(tuple(coords[-n]+[z_soff]))
                    lower_pavimento.append(tuple(coords[n]+[z_pav]))
                    upper_soffitto.append(tuple(coords[-n]+[z_soff]))
                for n in range(len(coords)):
                    build_surf.append(tuple([tuple(coords[n-1]+[z_soff]),\
                                        tuple(coords[n]+[z_soff]),\
                                        tuple(coords[n]+[z_pav]),\
                                        tuple(coords[n-1]+[z_pav])]))
<<<<<<< HEAD
                    lower_build_surf.append(tuple([tuple(coords[n-1]+[floor_height]),\
                                        tuple(coords[n]+[floor_height]),\
=======
                    lower_build_surf.append(tuple([tuple(coords[n-1]+[first_floor_z]),\
                                        tuple(coords[n]+[first_floor_z]),\
>>>>>>> fc330d82
                                        tuple(coords[n]+[z_pav]),\
                                        tuple(coords[n-1]+[z_pav])]))
                    upper_build_surf.append(tuple([tuple(coords[n-1]+[z_soff]),\
                                        tuple(coords[n]+[z_soff]),\
<<<<<<< HEAD
                                        tuple(coords[n]+[z_pav + floor_height]),\
                                        tuple(coords[n-1]+[z_pav + floor_height])]))
=======
                                        tuple(coords[n]+[z_pav + first_floor_z]),\
                                        tuple(coords[n-1]+[z_pav + first_floor_z])]))
>>>>>>> fc330d82

                list_of_int_rings = []
                area_of_int_rings = []
                for int_rings in g.interiors:
                    x,y = int_rings.coords.xy
                    coords_int = np.dstack((x,y)).tolist()[0]
                    coords_int.pop()
                    normal = normal_versor_2(tuple([tuple(coords_int[n] + [z_pav]) for n in range(len(coords_int))]))
                    if normal[2] > 0.:
                        # Just to adjust in case of anticlockwise perimeter
                        coords_int.reverse()
                    list_of_int_rings.append(tuple(coords_int))
                    area_of_int_rings.append(shapely.geometry.Polygon(int_rings).area)

                    # aggiunta delle superfici dei cortili interni nell'edificio (muri verticali)
                    for n in range(len(coords_int)):
                        build_surf.append(tuple([tuple(coords_int[n-1]+[z_soff]),\
                                            tuple(coords_int[n-1]+[z_pav]),\
                                            tuple(coords_int[n]+[z_pav]),\
                                            tuple(coords_int[n]+[z_soff]),]))
                        lower_build_surf.append(tuple([tuple(coords_int[n-1]+[floor_height]),\
                                            tuple(coords_int[n-1]+[z_pav]),\
                                            tuple(coords_int[n]+[z_pav]),\
                                            tuple(coords_int[n]+[floor_height]),]))
                        upper_build_surf.append(tuple([tuple(coords_int[n-1]+[z_soff]),\
                                            tuple(coords_int[n-1]+[z_pav + floor_height]),\
                                            tuple(coords_int[n]+[z_pav + floor_height]),\
                                            tuple(coords_int[n]+[z_soff]),]))

                build_surf.append(tuple(pavimento))
                build_surf.append(tuple(soffitto))

                lower_build_surf.append(tuple(lower_pavimento))
                upper_build_surf.append(tuple(upper_soffitto))

                area_of_int_rings = np.array(area_of_int_rings).sum()

                building_parts_data["single End Use"]["surfaces coord"] = build_surf
                building_parts_data["lower End Use"]["surfaces coord"] = lower_build_surf
                building_parts_data["upper End Use"]["surfaces coord"] = upper_build_surf

                # Creation of surfaces
                if bd_data["Simulate"]:
                    envelope = self.envelopes_dict[bd_data['Envelope']]  # Age-class of the building

                for part_k, part_v in building_parts_data.items():
                    for vertices in part_v["surfaces coord"]:
                        surface = Surface(
                                name = f"Bd {name}: surface {surf_counter}",
                                vertices = vertices,
                            )

                        if surface.surface_type != "GroundFloor":
                            self.__city_surfaces.append(surface)

                        if surface.surface_type in ["GroundFloor","Roof"]:
                            surface.reduce_area(area_of_int_rings)

                        # TODO: Update wwr calculation

                        if surface.surface_type == "ExtWall":
                            surface._wwr = 0.125

                        if bd_data["Simulate"]:
                            if surface.surface_type in ["GroundFloor","ExtWall", "Roof"]:
                                surface.apply_ext_surf_coeff(bd_data["ExtWallCoeff"])
                            surface.construction = {
                                "ExtWall": envelope.external_wall,
                                "Roof": envelope.roof,
                                "GroundFloor": envelope.ground_floor,
                            }[surface.surface_type]

                            surface.window = envelope.window

                        part_v["surfaces objs"].append(surface)
                        
                        part_v["surfaces counter"] += 1

                        if surface.surface_type == "GroundFloor":
                            part_v["footprint area"] += surface._area
                            
                        part_v["subpart counter"] += 1
            

            if bd_data["Simulate"]:
                # Add internal walls and ceilings 3.3 m height
                floor_height = self.cityjson.loc[i]['Height'] / n_floors
                surf_counter = 0

                building_parts_data["single End Use"]["number of floors"] = n_floors
                building_parts_data["lower End Use"]["number of floors"] = 1
                building_parts_data["upper End Use"]["number of floors"] = n_floors - 1

                for part_k, part_v in building_parts_data.items():
                    for _ in range(1, part_v["number of floors"]):
                        part_v["surfaces objs"].append(SurfaceInternalMass(
                            name=f"Bd {name}: internal surface {part_v['surfaces counter']}",
                            area=part_v["footprint area"],
                            surface_type="IntCeiling",
                            construction=envelope.interior_ceiling
                        ))

                        part_v["surfaces objs"].append(SurfaceInternalMass(
                            name=f"Bd {name}: internal surface {part_v['surfaces counter'] + 1}",
                            area=part_v["footprint area"],
                            surface_type="IntFloor",
                            construction=envelope.interior_floor
                        ))

                        part_v["surfaces counter"] += 2

                    part_v["surfaces objs"].append(
                        SurfaceInternalMass(
                            name=f"Bd {name}: internal surface {part_v['surfaces counter']}",
                            area=part_v["footprint area"] * part_v["number of floors"] * 2.5,
                            surface_type="IntWall",
                            construction=envelope.interior_wall
                        )
                    )

                    n_units = int(np.around(part_v["footprint area"] * part_v["number of floors"] / 77.))
                    if n_units == 0: n_units = 1

                    part_v["tz"] = ThermalZone(
                        name=f"Bd {name} thermal zone {part_k}",
                        surface_list= part_v["surfaces objs"],
                        net_floor_area=part_v["footprint area"] * part_v["number of floors"],
                        volume=part_v["footprint area"] * part_v["number of floors"] * floor_height * bd_data["VolCoeff"],
                        number_of_units=n_units, # 77 average flor area of an appartment according to ISTAT
                    )

                
<<<<<<< HEAD
                if self.cityjson.loc[i]['Lower End Use'] != '':
=======
                if self.cityjson.loc[i]['Lower End Use'] != '' and (self.cityjson.loc[i]['Lower End Use'] != self.cityjson.loc[i]['Upper End Use']):
>>>>>>> fc330d82
                    tz_list = [building_parts_data["upper End Use"]["tz"], building_parts_data["lower End Use"]["tz"]]
                else:
                    tz_list = [building_parts_data["single End Use"]["tz"]]


                
                self.buildings_info[id] = bd_data
                self.buildings_objects[id] = Building(name=f"Bd {name}", thermal_zones_list=tz_list,
                                                              model=self.building_model)

        # Geometric preprocessing
        self.geometric_preprocessing()

        for bd_k, bd in self.buildings_objects.items():
            for thermal_zone in bd._thermal_zones_list:
                {
                    "1C": thermal_zone._ISO13790_params,
                    "2C": thermal_zone._VDI6007_params,
                }[self.building_model]()

    def loads_calculation(self, region = None):
        '''This method does the internal heat gains and solar calculation, as well as it sets the setpoints, ventilation and systems to each building
        '''
        
        if isinstance(region, str):
            italian_el_loads = get_italian_random_el_loads(len(self.buildings_info.values()),region)
            italian_el_loads["Index"] = list(self.buildings_info.keys())
            italian_el_loads.set_index("Index", drop=True, inplace = True)
        
        # iiii=0
        # jjjj=3608
        for bd_id, building_info in self.buildings_info.items():
            # iiii=iiii+1
            building_obj = self.buildings_objects[bd_id]

<<<<<<< HEAD
            if building_info["Lower End Use"] != '':
                zones_objs = [
                    [building_obj._thermal_zones_list[0], self.end_uses_dict[building_info["End Use"]]],
=======
            if len(building_obj._thermal_zones_list) > 1:
                zones_objs = [
                    [building_obj._thermal_zones_list[0], self.end_uses_dict[building_info["Upper End Use"]]],
>>>>>>> fc330d82
                    [building_obj._thermal_zones_list[1], self.end_uses_dict[building_info["Lower End Use"]]],
                ]
            else:
                zones_objs = [
                    [building_obj._thermal_zones_list[0], self.end_uses_dict[building_info["End Use"]]],
                ]

            for tz, use in zones_objs:

                # TODO: copy.deepcopy
                if use.scalar_data["Appliances calculation"] == "Italian Residential Building Stock":
                    try:
                        italian_el_loads
                    except NameError:
                        raise ValueError("""If Italian Residential Building Stock is used as Appliances calculation method, then a region must be passed in this function:
For example: city.loads_calculation(region='Piemonte').
Available regions:
ValleDAosta, Piemonte, Liguria, Lombardia, Veneto, TrentinoAltoAdige,
FriuliVeneziaGiulia, EmiliaRomagna, Umbria, Toscana, Marche, Abruzzo,
Lazio, Campania, Basilicata, Molise, Puglia, Calabria, Sicilia, Sardegna
    """)
                    # TODO: Update with real values.
                    app_nv = italian_el_loads["Tot"].loc[bd_id] * 1000 # W/kW
                    app = copy.deepcopy(use.heat_gains['appliances'])
                    app.unit = "W"
                    app.nominal_value = app_nv / (app.schedule.schedule.sum() / CONFIG.ts_per_hour) * tz.number_of_units

                    tz.add_internal_load(
                        app,
                        use.heat_gains['people'],
                    )
                else:
                    tz.add_internal_load(
                        use.heat_gains['appliances'],
                        use.heat_gains['people'],
                        use.heat_gains['lighting'],
                    )
                
                tz.extract_convective_radiative_latent_electric_load()
                {
                    "1C": tz.calculate_zone_loads_ISO13790,
                    "2C": tz.calculate_zone_loads_VDI6007
                }[self.building_model](self.weather_file)

                tz.add_temperature_setpoint(use.zone_system['temperature_setpoint'])
                tz.add_humidity_setpoint(use.zone_system['humidity_setpoint'])

                tz.add_infiltration(use.infiltration['infiltration'])
                tz.calc_infiltration(self.weather_file)

                ahu = AirHandlingUnit(
                    name = f"ahu Bd {building_info['Name']}",
                    mechanical_vent = use.air_handling_unit_system['ventilation_flow_rate'],
                    supply_temperature = use.air_handling_unit_system['ahu_supply_temperature'],
                    supply_specific_humidity = use.air_handling_unit_system['ahu_supply_humidity'],
                    ahu_operation = use.air_handling_unit_system['ahu_availability'],
                    humidity_control = use.air_handling_unit_system['ahu_humidity_control'],
                    sensible_heat_recovery_eff = use.air_handling_unit_system['ahu_sensible_heat_recovery'],
                    latent_heat_recovery_eff = use.air_handling_unit_system['ahu_latent_heat_recovery'],
                    outdoor_air_ratio = use.air_handling_unit_system['outdoor_air_ratio'],
                    weather = self.weather_file,
                    thermal_zone = tz,
                )
                

                tz.design_sensible_cooling_load(self.weather_file, model=self.building_model)
                
                tz.design_heating_load(-5.)
                
                tz.add_domestic_hot_water(self.weather_file, use.domestic_hot_water['domestic_hot_water'])
                
            building_obj.set_hvac_system(building_info["Heating System"], building_info["Cooling System"])
            building_obj.set_hvac_system_capacity(self.weather_file)

            if "PV" in building_info["Solar technologies"]:
                building_obj.add_pv_system(weather_obj=self.weather_file)
                # TODO: add battery/non battery config in solar techologies column ["Only PV, PV and battery"]


    def simulate(self, print_single_building_results = False, output_type = "parquet"):
        """Simulation of the whole city, and memorization and stamp of results.

        Parameters
        ----------
        print_single_building_results : bool, default False
            If True, the prints a file with time step results for each building.
            USE CAREFULLY: It might fill a lot of disk space
        output_type : str, default 'parquet'
            It can be either csv (more suitable for excel but more disk space) or parquet (more efficient but not readable from excel)
        """
       
        import time
        start = time.time()
        # parallel simulation commented
        # bd_parallel_list = [[bd, self.weather_file, self.output_folder] for bd in self.buildings_objects.values()]
        # def bd_parallel_solve(x):
        #     bd, weather, out_fold = x
        #     bd.simulate(weather, output_folder=out_fold)
        # with concurrent.futures.ThreadPoolExecutor() as executor:
        #     bd_executor = executor.map(bd_parallel_solve, bd_parallel_list)
        #
        # print(f"Parallel simulation : {(time.time() - start)/60:0.2f} min")
        # start = time.time()

        final_results = {}

        index = pd.date_range(start = CONFIG.start_date,periods = CONFIG.number_of_time_steps, freq = f"{CONFIG.time_step}s")
        district_hourly_results = pd.DataFrame(0., index = index, columns = [
            "Gas consumption [Nm3]",
            "Electric consumption [Wh]",
            "Oil consumption [L]",
            "Wood consumption [kg]",
            "TZ sensible load [W]",
            "TZ latent load [W]",
            "TZ AHU pre heater load [W]",
            "TZ AHU post heater load [W]",
            "TZ DHW demand [W]",
            "Net PV production to grid [Wh]"
        ])
        n_buildings = len(self.buildings_objects)
        counter = 0
        for bd_id, building_info in self.buildings_info.items():
            if counter%10 == 0:
                print(f"{counter} buildings simulated out of {n_buildings}")
            counter += 1

            info = {}
<<<<<<< HEAD
            for tz in self.buildings_objects[bd_id]._thermal_zones_list:
                info[f"TZ {tz.name}"] = tz.get_zone_info()
=======
            info["TZ info"] = {}
            for tz in self.buildings_objects[bd_id]._thermal_zones_list:
                info["TZ info"][f"TZ {tz.name}"] = tz.get_zone_info()
>>>>>>> fc330d82
            info["Name"] = self.buildings_objects[bd_id].name
            if print_single_building_results:
                results = self.buildings_objects[bd_id].simulate(self.weather_file, output_folder=self.output_folder, output_type=output_type)
            else:
                results = self.buildings_objects[bd_id].simulate(self.weather_file, output_folder=None)
            results.index = index

            demand = results[["TZ sensible load [W]",
                              "TZ latent load [W]",
                              "TZ AHU pre heater load [W]",
                              "TZ AHU post heater load [W]",
                              "TZ DHW demand [W]"]]

            results["Heating Demand [Wh]"] = demand[demand >= 0].sum(axis = 1) / CONFIG.ts_per_hour
            results["Cooling Demand [Wh]"] = demand[demand < 0].sum(axis = 1) / CONFIG.ts_per_hour
            monthly = results.resample("M").sum()

            heat_demand = monthly["Heating Demand [Wh]"]
            cooling_demand = monthly["Cooling Demand [Wh]"]
            gas_consumption = monthly[[col for col in monthly.columns if "gas consumption" in col[0]]].sum(axis=1)
            el_consumption = monthly[[col for col in monthly.columns if "electric consumption" in col[0]]].sum(axis=1)
            oil_consumption = monthly[[col for col in monthly.columns if "oil consumption" in col[0]]].sum(axis=1)
            wood_consumption = monthly[[col for col in monthly.columns if "wood consumption" in col[0]]].sum(axis=1)
            heat_demand["Total"] = heat_demand.sum()
            cooling_demand["Total"] = cooling_demand.sum()
            gas_consumption["Total"] = gas_consumption.sum()
            el_consumption["Total"] = el_consumption.sum()
            oil_consumption["Total"] = oil_consumption.sum()
            wood_consumption["Total"] = wood_consumption.sum()
            for i in gas_consumption.index:
                if i == "Total":
                    info[f"{i} gas consumption [Nm3]"] = gas_consumption.loc[i]
                    info[f"{i} electric consumption [Wh]"] = el_consumption.loc[i]
                    info[f"{i} oil consumption [L]"] = oil_consumption.loc[i]
                    info[f"{i} wood consumption [kg]"] = wood_consumption.loc[i]
                    info[f"{i} Heating Demand [Wh]"] = heat_demand.loc[i]
                    info[f"{i} Cooling Demand [Wh]"] = cooling_demand.loc[i]
                else:
                    info[f"{i.month_name()} gas consumption [Nm3]"] = gas_consumption.loc[i]
                    info[f"{i.month_name()} electric consumption [Wh]"] = el_consumption.loc[i]
                    info[f"{i.month_name()} oil consumption [L]"] = oil_consumption.loc[i]
                    info[f"{i.month_name()} wood consumption [kg]"] = wood_consumption.loc[i]
                    info[f"{i.month_name()} Heating Demand [Wh]"] = heat_demand.loc[i]
                    info[f"{i.month_name()} Cooling Demand [Wh]"] = cooling_demand.loc[i]
            final_results[bd_id] = info
            district_hourly_results["Gas consumption [Nm3]"] += results["Heating system gas consumption [Nm3]"].iloc[:,0]
            district_hourly_results["Oil consumption [L]"] += results["Heating system oil consumption [L]"].iloc[:,0]
            district_hourly_results["Wood consumption [kg]"] += results["Heating system wood consumption [kg]"].iloc[:,0]
            district_hourly_results["Electric consumption [Wh]"] += results["Heating system electric consumption [Wh]"].iloc[:,0] \
                                                                    + results["Cooling system electric consumption [Wh]"].iloc[:,0] \
                                                                    + results["Appliances electric consumption [Wh]"].iloc[:,0] \
                                                                    + results['AHU electric consumption [Wh]'].iloc[:,0]
            district_hourly_results["TZ sensible load [W]"] += results["TZ sensible load [W]"].iloc[:,0:1].sum(axis = 1)
            district_hourly_results["TZ latent load [W]"] += results["TZ latent load [W]"].iloc[:,0:1].sum(axis = 1)
            district_hourly_results["TZ AHU pre heater load [W]"] += results["TZ AHU pre heater load [W]"].iloc[:,0:1].sum(axis = 1)
            district_hourly_results["TZ AHU post heater load [W]"] += results["TZ AHU post heater load [W]"].iloc[:,0:1].sum(axis = 1)
            district_hourly_results["TZ DHW demand [W]"] += results["TZ DHW demand [W]"].iloc[:,0:1].sum(axis = 1)
            district_hourly_results["Net PV production to grid [Wh]"] += results["Given to Grid [Wh]"].iloc[:,0]


        district_hourly_results.to_csv(os.path.join(self.output_folder,"District_hourly_summary.csv"), sep =";")
        bd_summary = pd.DataFrame.from_dict(final_results,orient="index")
        # bd_summary.to_csv(os.path.join(self.output_folder,"Buildings_summary.csv"), sep =";")
        bd_summary.drop(["Name"], axis = 1, inplace = True)
        self.output_geojson.set_index("new_id", drop=True, inplace = True)
        new_geojson = pd.concat([self.output_geojson,bd_summary],axis=1)
        new_geojson.to_file(os.path.join(self.output_folder,"Buildings_summary.geojson"), driver = "GeoJSON")
        new_geojson.drop("geometry",axis = 1).to_csv(os.path.join(self.output_folder, "Buildings_summary.csv"), sep =";")

        print(f"Standard simulation : {(time.time() - start)/60:0.2f} min")

        # def bd_parallel_solve(x):
        #     # Local function to be used in ThreadPoolExecutor
        #     t, bd, weather = x
        #     bd.solve_timestep(t, weather)
        # for t in range(-preprocessing_timesteps, 31*24 - 1):
            # bd_parallel_list = [[t, bd, self.weather_file] for bd in self.buildings_objects.values()]
            # with concurrent.futures.ThreadPoolExecutor() as executor:
            #     bd_executor = executor.map(bd_parallel_solve, bd_parallel_list)

    def geometric_preprocessing(self):
        '''This method firstly reduces the area of coincidence surfaces in the city. This first part must be done to get consistent results
        Moreover, it takes into account the shading effect between buildings surfaces, if shading_calculation is set to True at the city creation
        '''
        
        toll_az = CONFIG.urban_shading_tolerances[0]
        toll_dist = CONFIG.urban_shading_tolerances[1]
        toll_theta = CONFIG.urban_shading_tolerances[2]

        # Each surface is compared with all the others
        # qqq=len(self.__city_surfaces)
        # qqqq=qqq*(qqq-1)/2
        # iiii=0
        # jjjj=0
        list_of_centroids = [obj._centroid for obj in self.__city_surfaces]
        plg_kdtree=cKDTree(list_of_centroids)
        max_number_of_neighborhoods = len(self.__city_surfaces) if len(self.__city_surfaces) < 500 else 500
        for x in range(len(self.__city_surfaces)):
            # jjjj=jjjj+1
            # print(f"{int(10000*jjjj/len(self.__city_surfaces))/100} percent: geometry")
           
            # Function to filter using scipy the nearest points (centroids)
            _, filtered_indices = plg_kdtree.query(list_of_centroids[x], k=max_number_of_neighborhoods)
            
            # iiiii=0
            try:
                self.__city_surfaces[x].shading_coupled_surfaces
            except AttributeError:
                self.__city_surfaces[x].shading_coupled_surfaces = []
            for y in filtered_indices:
                # iiii=iiii+1
                # iiiii=iiiii+1
                # print(f" {iiii}:{jjjj}//{len(self.__city_surfaces)},{iiiii}:{len(check_indices)}")

                try:
                    self.__city_surfaces[y].shading_coupled_surfaces
                except AttributeError:
                    self.__city_surfaces[y].shading_coupled_surfaces = []

                # Calculation of the distance between the centroids of the two surfaces under examination
                dist = math.sqrt(
                    (self.__city_surfaces[x]._centroid[0]-self.__city_surfaces[y]._centroid[0])**2 +
                    (self.__city_surfaces[x]._centroid[1]-self.__city_surfaces[y]._centroid[1])**2
                )

                # Reducing the area of the coincidence surfaces
                if dist < 15.:
                    if self.__city_surfaces[x].check_surface_coincidence(self.__city_surfaces[y]):
                        intersectionArea = self.__city_surfaces[x].calculate_intersection_area(self.__city_surfaces[y])
                        self.__city_surfaces[y].reduce_area(intersectionArea)
                        self.__city_surfaces[x].reduce_area(intersectionArea)

                # print(f" {int(iiii/jjjj)*100} percent: geometry")
                try:
                    self.__city_surfaces[y].shading_coupled_surfaces
                except AttributeError:
                    self.__city_surfaces[y].shading_coupled_surfaces = []

                if self.shading_calculation:
                    if dist == 0.0:
                        theta=0
                    else:

                        # Calculation of the vector direction between the centroids of the two surfaces under examination
                        theta_xy = np.degrees(np.arccos((self.__city_surfaces[y]._centroid[0]-self.__city_surfaces[x]._centroid[0])/dist))
                        theta = -(theta_xy + 90)
                        if self.__city_surfaces[y]._centroid[1] < self.__city_surfaces[x]._centroid[1]:
                            theta = theta + 2*theta_xy
                        if theta < -180:
                            theta = theta + 360
                        if theta > 180:
                            theta = theta - 360

                    # Conditions:
                    #    1. the distance between surfaces must be less than toll_dist
                    #    2. the theta angle between surfaces must be within the range
                    #    3. the azimuth angle of the second surface must be within the range

                    if dist < toll_dist:
                        if self.__city_surfaces[x]._azimuth < 0:
                            azimuth_opp = self.__city_surfaces[x]._azimuth + 180
                            azimuth_opp_max = azimuth_opp + toll_az
                            azimuth_opp_min = azimuth_opp - toll_az
                            theta_max = self.__city_surfaces[x]._azimuth + toll_theta
                            theta_min = self.__city_surfaces[x]._azimuth - toll_theta
                            if theta_min < -180:
                                theta_min = theta_min + 360
                                if theta_min < theta < 180 or -180 < theta < theta_max:
                                    if azimuth_opp_max > 180:
                                        azimuth_opp_max = azimuth_opp_max - 360
                                        if azimuth_opp_min < self.__city_surfaces[y]._azimuth <= 180 or -180 <= self.__city_surfaces[y]._azimuth < azimuth_opp_max:
                                            self.__city_surfaces[x].shading_coupled_surfaces.append([dist,y])
                                            self.__city_surfaces[y].shading_coupled_surfaces.append([dist,x])
                                    else:
                                        if azimuth_opp_min < self.__city_surfaces[y]._azimuth < azimuth_opp_max:
                                            self.__city_surfaces[x].shading_coupled_surfaces.append([dist,y])
                                            self.__city_surfaces[y].shading_coupled_surfaces.append([dist,x])
                            else:
                                if theta_min < theta < theta_max:
                                    if azimuth_opp_max > 180:
                                        azimuth_opp_max = azimuth_opp_max - 360
                                        if azimuth_opp_min < self.__city_surfaces[y]._azimuth <= 180 or -180 <= self.__city_surfaces[y]._azimuth < azimuth_opp_max:
                                            self.__city_surfaces[x].shading_coupled_surfaces.append([dist,y])
                                            self.__city_surfaces[y].shading_coupled_surfaces.append([dist,x])
                                    else:
                                        if azimuth_opp_min < self.__city_surfaces[y]._azimuth < azimuth_opp_max:
                                            self.__city_surfaces[x].shading_coupled_surfaces.append([dist,y])
                                            self.__city_surfaces[y].shading_coupled_surfaces.append([dist,x])
                        else:
                            azimuth_opp = self.__city_surfaces[x]._azimuth - 180
                            azimuth_opp_max = azimuth_opp + toll_az
                            azimuth_opp_min = azimuth_opp - toll_az
                            theta_max = self.__city_surfaces[x]._azimuth + toll_theta
                            theta_min = self.__city_surfaces[x]._azimuth - toll_theta
                            if theta_max > 180:
                                theta_max = theta_max - 360
                                if theta_min < theta < 180 or -180 <= theta < theta_max:
                                    if azimuth_opp_min < -180:
                                        azimuth_opp_min = azimuth_opp_min + 360
                                        if -180 <= self.__city_surfaces[y]._azimuth < azimuth_opp_max or azimuth_opp_min < self.__city_surfaces[y]._azimuth <= 180:
                                            self.__city_surfaces[x].shading_coupled_surfaces.append([dist,y])
                                            self.__city_surfaces[y].shading_coupled_surfaces.append([dist,x])
                                    else:
                                        if azimuth_opp_min < self.__city_surfaces[y]._azimuth < azimuth_opp_max:
                                            self.__city_surfaces[x].shading_coupled_surfaces.append([dist,y])
                                            self.__city_surfaces[y].shading_coupled_surfaces.append([dist,x])
                            else:
                                if theta_min < theta < theta_max:
                                    if azimuth_opp_min < -180:
                                        azimuth_opp_min = azimuth_opp_min + 360
                                        if -180 <= self.__city_surfaces[y]._azimuth < azimuth_opp_max or azimuth_opp_min < self.__city_surfaces[y]._azimuth <= 180:
                                            self.__city_surfaces[x].shading_coupled_surfaces.append([dist,y])
                                            self.__city_surfaces[y].shading_coupled_surfaces.append([dist,x])
                                    else:
                                        if azimuth_opp_min < self.__city_surfaces[y]._azimuth < azimuth_opp_max:
                                            self.__city_surfaces[x].shading_coupled_surfaces.append([dist,y])
                                            self.__city_surfaces[y].shading_coupled_surfaces.append([dist,x])
        
        if self.shading_calculation:
            # SECTION 2: Calculation of the shading effect
            for x in range(len(self.__city_surfaces)):
                self.__city_surfaces[x].shading_coefficient = 1.
                # iiiii=0
                if self.__city_surfaces[x].shading_coupled_surfaces != []:
                    self.__city_surfaces[x].shading_calculation = 'On'
                    shading = [0]*len(self.__city_surfaces[x].shading_coupled_surfaces)
                    for y in range(len(self.__city_surfaces[x].shading_coupled_surfaces)):
                        # iiii=iiii+1
                        # iiiii=iiiii+1
                        # print(f" {iiii}:{jjjj}//{len(self.__city_surfaces)},{iiiii}:{len(self.__city_surfaces[x].shading_coupled_surfaces)}")

                        distance = self.__city_surfaces[x].shading_coupled_surfaces[y][0]
                        surface_opposite_index = self.__city_surfaces[x].shading_coupled_surfaces[y][1]

                        # Calculation of the solar height limit
                        if distance == 0:
                            # Case of distance = 0
                            sol_h_lim = 90.
                        else:
                            sol_h_lim = np.degrees(
                                np.arctan(
                                    (self.__city_surfaces[surface_opposite_index].max_height() -
                                     self.__city_surfaces[x]._centroid[2])/distance
                                )
                            )
                        self.__city_surfaces[x].shading_coupled_surfaces[y].append(sol_h_lim)
                        
                        # Calculation of the solar azimuth limits
                        sol_az_lim1_xy = np.degrees(
                            np.arccos(
                                (self.__city_surfaces[surface_opposite_index]._vertices[0][0] -
                                 self.__city_surfaces[x]._centroid[0])/
                                math.sqrt(
                                    (self.__city_surfaces[x]._centroid[0] -
                                     self.__city_surfaces[surface_opposite_index]._vertices[0][0])**2
                                    + (self.__city_surfaces[x]._centroid[1] -
                                       self.__city_surfaces[surface_opposite_index]._vertices[0][1])**2)
                            )
                        )
                        sol_az_lim2_xy = np.degrees(
                            np.arccos(
                                (self.__city_surfaces[surface_opposite_index]._vertices[2][0]
                                 - self.__city_surfaces[x]._centroid[0])
                                /math.sqrt(
                                    (self.__city_surfaces[x]._centroid[0] -
                                     self.__city_surfaces[surface_opposite_index]._vertices[2][0])**2 +
                                    (self.__city_surfaces[x]._centroid[1]
                                     - self.__city_surfaces[surface_opposite_index]._vertices[2][1])**2
                                )
                            )
                        )
                        sol_az_lim1 = -(sol_az_lim1_xy + 90)
                        sol_az_lim2 = -(sol_az_lim2_xy + 90)
                        if self.__city_surfaces[surface_opposite_index]._vertices[0][1] < self.__city_surfaces[x]._centroid[1]:
                            sol_az_lim1 = sol_az_lim1 + 2*sol_az_lim1_xy
                        if sol_az_lim1 < -180:
                            sol_az_lim1 = sol_az_lim1 + 360
                        if sol_az_lim1 > 180:
                            sol_az_lim1 = sol_az_lim1 - 360
                        if self.__city_surfaces[surface_opposite_index]._vertices[2][1] < self.__city_surfaces[x]._centroid[1]:
                            sol_az_lim2 = sol_az_lim2 + 2*sol_az_lim2_xy
                        if sol_az_lim2 < -180:
                            sol_az_lim2 = sol_az_lim2 + 360
                        if sol_az_lim2 > 180:
                            sol_az_lim2 = sol_az_lim2 - 360
                        
                        # Necessary conditions:
                        #    1. solar height less than the solar height limit
                        #    2. solar azimuth between the solar azimuth limits
                        
                        shading_sol_h = np.less(
                            self.weather_file.hourly_data["solar_position_elevation"],
                            sol_h_lim
                        )
                        sol_az_lim_inf = min(sol_az_lim1,sol_az_lim2)
                        sol_az_lim_sup = max(sol_az_lim1,sol_az_lim2)
                        if abs(sol_az_lim_inf - sol_az_lim_sup) < 180:
                            self.__city_surfaces[x].shading_coupled_surfaces[y].append([sol_az_lim_inf,sol_az_lim_sup])
                            shading_sol_az = [
                                np.less(
                                self.weather_file.hourly_data["solar_position_azimuth"],sol_az_lim_sup
                            ),np.greater(
                                self.weather_file.hourly_data["solar_position_azimuth"],sol_az_lim_inf
                            )
                            ]
                            shading_tot = shading_sol_h & shading_sol_az[0] & shading_sol_az[1]
                        else:
                            sol_az_lim_inf = max(sol_az_lim1,sol_az_lim2)
                            sol_az_lim_sup = min(sol_az_lim1,sol_az_lim2)
                            self.__city_surfaces[x].shading_coupled_surfaces[y].append([sol_az_lim_inf,sol_az_lim_sup])
                            shading_sol_az1 = [np.less_equal(self.weather_file.hourly_data["solar_position_azimuth"],180),
                                               np.greater(self.weather_file.hourly_data["solar_position_azimuth"],sol_az_lim_inf)]
                            shading_sol_az2 = [np.less(self.weather_file.hourly_data["solar_position_azimuth"],sol_az_lim_sup),
                                               np.greater_equal(self.weather_file.hourly_data["solar_position_azimuth"],-180)]
                            shading_az1 = shading_sol_az1[0] & shading_sol_az1[1]
                            shading_az2 = shading_sol_az2[0] & shading_sol_az2[1]
                            shading_az = shading_az1 | shading_az2
                            shading_tot = shading_sol_h & shading_az
                        shading[y] = shading_tot
                    for y in range(len(self.__city_surfaces[x].shading_coupled_surfaces)):
                        if y == 0:
                            shading_eff = shading[y]
                        else:
                            shading_eff = shading_eff | shading[y]
                    shading_eff_01 = (1 - np.where(shading_eff==True,1,shading_eff))
                    shading_eff_01 = np.where(shading_eff_01==0, 0. ,shading_eff_01)
                    self.__city_surfaces[x].shading_coefficient = shading_eff_01

    # def create_urban_canyon(self,sim_time,calc,data):
    #
    #     '''
    #     This method allows to evaluate the Urban Heat Island effect
    #
    #     Parameters
    #     ----------
    #     sim_time : list
    #         list containing timestep per hour and hours of simulation info
    #     calc : bool
    #         True if the calculation is performed, False in the opposite case
    #     data : dict
    #         dictionary containing general and specific district information
    #
    #     Returns
    #     -------
    #     None
    #
    #     '''
    #
    #     # Check input data type
    #
    #     if not isinstance(sim_time, list):
    #         raise TypeError(f'ERROR JsonCity class - create_urban_canyon, sim_time is not a list: sim_time {sim_time}')
    #     if not isinstance(calc, bool):
    #         raise TypeError(f'ERROR JsonCity class - create_urban_canyon, calc is not a bool: calc {calc}')
    #     if not isinstance(data, dict):
    #         raise TypeError(f'ERROR JsonCity class - create_urban_canyon, data is not a dict: data {data}')
    #
    #     # Check input data quality
    #
    #     if sim_time[0] > 6:
    #         wrn(f"WARNING JsonCity class - create_urban_canyon, more than 6 timestper per hours - it would be better to reduce ts {sim_time[0]}")
    #
    #     # Urban Heat Island evaluation
    #     if calc:
    #         self.urban_canyon_calc = calc
    #         self.bd_ext_walls = np.array([],dtype = float)
    #         tot_wall_glazed_area = .0
    #         tot_wall_opaque_area = .0
    #         h_builidngs = np.array([], dtype = float)
    #         building_footprints = np.array([], dtype = float)
    #         for bd in self.buildings.values():
    #             self.bd_ext_walls = np.append(self.bd_ext_walls, bd.extWallOpaqueArea + bd.extWallWinArea)
    #             tot_wall_opaque_area += bd.extWallOpaqueArea
    #             tot_wall_glazed_area += bd.extWallWinArea
    #             building_footprints = np.append(building_footprints, bd.footprint)
    #             h_builidngs = np.append(h_builidngs, bd.buildingHeight)
    #
    #         data['tot_wall_opaque_area'] = tot_wall_opaque_area
    #         data['tot_wall_glazed_area'] = tot_wall_glazed_area
    #         data['tot_footprint'] = np.sum(building_footprints)
    #         data['h_builidng_average'] = np.average(h_builidngs, weights = building_footprints)
    #         data['VH_urb'] = (tot_wall_opaque_area + tot_wall_glazed_area)/data['Area']
    #         data['Buildings_density'] = data['tot_footprint'] /data['Area']
    #
    #         # Check data quality
    #
    #         if ((data['Buildings_density'] + data['Vegetation_density']) > 0.9) :
    #             print('WARNING: building density with vegetation density higher than 0.9: check vegetation density')
    #             if ((data['Buildings_density'] + data['Vegetation_density']) >= .99):
    #                 data['Vegetation_density'] = 0.99 - data['Buildings_density']
    #         if data['tot_footprint'] > data['Area']:
    #             sys.exit('Error: the sum of building footprints is higher than City area. Correct city area')
    #
    #         self.urban_canyon_data = data
    #         self.urban_canyon = UrbanCanyon(sim_time,self.urban_canyon_data)
    #     else:
    #         self.urban_canyon_calc = calc
    #         self.urban_canyon_data = None
   
    
    # '''Design Power calculation during design days'''
    # def designdays(self,Plant_calc,Time_to_regime,design_days,weather):
    #
    #     '''
    #     Design Power calculation during design days
    #
    #     Parameters
    #     ----------
    #     Plant_calc : bool
    #         True if plant calculation is performed, False viceversa
    #     Time_to_regime : int
    #         time needed to reach a regime condition for Design Days Calculation
    #     design_days : list
    #         period of design days calculation
    #     weather : RC_classes.WeatherData.Weather obj
    #         object of the class weather WeatherData module
    #
    #     Returns
    #     -------
    #     None
    #
    #     '''
    #
    #     # Check input data type
    #
    #     if not isinstance(Plant_calc, bool):
    #         raise TypeError(f'ERROR JsonCity class - designdays, Plant_calc is not a bool: Plant_calc {Plant_calc}')
    #     if not isinstance(Time_to_regime, int):
    #         raise TypeError(f'ERROR JsonCity class - designdays, Time_to_regime is not a int: Time_to_regime {Time_to_regime}')
    #     if not isinstance(design_days, list):
    #         raise TypeError(f'ERROR JsonCity class - designdays, design_days is not a list: design_days {design_days}')
    #     if not isinstance(weather, Weather):
    #         raise TypeError(f'ERROR JsonCity class, weather is not a RC_classes.WeatherData.Weather: weather {weather}')
    #
    #
    #     # Calculation in Heating and Cooling seasons
    #     for bd in self.buildings.values():
    #         bd.BDdesigndays_Heating(Plant_calc)
    #
    #     for t in design_days[1]:
    #         if t == design_days[1][0]:
    #             x = t
    #             while x < design_days[1][Time_to_regime - 1]:
    #                 T_e = weather.Text[t]
    #                 RH_e = weather.RHext[t]
    #
    #                 if T_e < 0:
    #                     p_extsat = 610.5*np.exp((21.875*T_e)/(265.5+T_e))
    #                 else:
    #                     p_extsat = 610.5*np.exp((17.269*T_e)/(237.3+T_e))
    #
    #                 for bd in self.buildings.values():
    #                     bd.BDdesigndays_Cooling(t,T_e,RH_e,p_extsat,weather.tau,Plant_calc,self.model)
    #
    #                 x = x + 1
    #         else:
    #             T_e = weather.Text[t]
    #             RH_e = weather.RHext[t]
    #
    #             if T_e < 0:
    #                 p_extsat = 610.5*np.exp((21.875*T_e)/(265.5+T_e))
    #             else:
    #                 p_extsat = 610.5*np.exp((17.269*T_e)/(237.3+T_e))
    #
    #             for bd in self.buildings.values():
    #                 bd.BDdesigndays_Cooling(t,T_e,RH_e,p_extsat,weather.tau,Plant_calc,self.model)
    #
    #     # Reset starting values
    #     for bd in self.buildings.values():
    #         for z in bd.zones.values():
    #             z.reset_init_values()
    
    
    # ''' Setting plant of each building and checking plant efficiency'''
    # def cityplants(self,Plants_list,weather):
    #
    #     '''
    #     Setting plant of each building and checking plant efficiency
    #
    #     Parameters
    #     ----------
    #     Plants_list : dict
    #         dictionary contaning all the implemented plants
    #     weather : RC_classes.WeatherData.Weather obj
    #         object of the class weather WeatherData module
    #
    #     Returns
    #     -------
    #     None
    #     '''
    #
    #     # Check input data type
    #
    #     if not isinstance(Plants_list, dict):
    #         raise TypeError(f'ERROR JsonCity class - cityplants, Plants_list is not a dict: Plants_list {Plants_list}')
    #     if not isinstance(weather, Weather):
    #         raise TypeError(f'ERROR JsonCity class, weather is not a RC_classes.WeatherData.Weather: weather {weather}')
    #
    #     # Setting plant
    #     for bd in self.buildings.values():
    #         bd.BDplants(Plants_list,weather)
    
    
    # '''Energy simulation of the city'''
    # def citysim(self,time,weather,Plant_calc,Plants_list):
    #
    #     '''
    #     This method allows the energy simulation of the city
    #
    #     Parameters
    #     ----------
    #     time : simulation timestep
    #         array of int32
    #     weather : RC_classes.WeatherData.Weather obj
    #         object of the class weather WeatherData module
    #     Plant_calc : bool
    #         True if plant calculation is performed, False viceversa
    #     Plants_list : dict
    #         dictionary contaning all the implemented plants
    #
    #     Returns
    #     -------
    #     None
    #     '''
    #
    #     # Check input data type
    #
    #     if not isinstance(time, np.ndarray):
    #         raise TypeError(f'ERROR JsonCity class - citysim, time is not a np.ndarray: time {time}')
    #     if not isinstance(weather, Weather):
    #         raise TypeError(f'ERROR JsonCity class, weather is not a RC_classes.WeatherData.Weather: weather {weather}')
    #     if not isinstance(Plant_calc, bool):
    #         raise TypeError(f'ERROR JsonCity class - citysim, Plant_calc is not a bool: Plant_calc {Plant_calc}')
    #     if not isinstance(Plants_list, dict):
    #         raise TypeError(f'ERROR JsonCity class - citysim, Plants_list is not a dict: Plants_list {Plants_list}')
    #
    #     # Check input data quality
    #     print(time.dtype)
    #     if not time.dtype == np.dtype('int64') and not time.dtype == np.dtype('int32'):
    #         wrn(f"WARNING JsonCity class - citysim, at least a component of the vector time is not a np.int32: time {time}")
    #
    #     # Energy simulation of the city
    #     for t in time:
    #         T_e = weather.Text[t]
    #         RH_e = weather.RHext[t]
    #         w = weather.w[t]
    #         zenith = weather.SolarPosition.zenith[t]
    #         if T_e < 0:
    #             p_extsat = 610.5*np.exp((21.875*T_e)/(265.5+T_e))
    #         else:
    #             p_extsat = 610.5*np.exp((17.269*T_e)/(237.3+T_e))
    #
    #         # Urban Heat Island evaluation
    #         if self.urban_canyon_calc:
    #             radiation = [weather.SolarGains['0.0','0.0','global'].iloc[t],
    #                          weather.SolarGains['0.0','0.0','direct'].iloc[t]]
    #             self.urban_canyon.solve_canyon(t,
    #                                            T_e,
    #                                            w,
    #                                            radiation,
    #                                            self.T_w_0,
    #                                            T_e-weather.dT_er,
    #                                            self.H_waste_0*1000,
    #                                            zenith,
    #                                            [self.T_out_inf,self.T_out_AHU],
    #                                            [self.V_0_inf,self.V_0_vent])
    #             T_e = self.urban_canyon.T_urb[t] - 273.15
    #
    #         # Vectors initialization
    #         T_w_bd = np.array([],dtype = float)
    #         T_out_inf_bd = np.array([],dtype = float)
    #         T_out_vent_bd = np.array([],dtype = float)
    #         V_0_inf_bd = np.array([],dtype = float)
    #         V_0_vent_bd = np.array([],dtype = float)
    #         H_waste_0 = np.array([],dtype = float)
    #
    #         # Linear system resolution
    #         for bd in self.buildings.values():
    #             bd.solve(t,
    #                      T_e,
    #                      RH_e,
    #                      p_extsat,
    #                      weather.tau,
    #                      Plants_list,
    #                      Plant_calc,
    #                      self.model)
    #             T_w_bd = np.append(T_w_bd, bd.T_wall_0)
    #             T_out_inf_bd = np.append(T_out_inf_bd, bd.T_out_inf)
    #             T_out_vent_bd =np.append(T_out_vent_bd, bd.T_out_AHU)
    #             V_0_inf_bd = np.append(V_0_inf_bd, bd.G_inf_0)
    #             V_0_vent_bd = np.append(V_0_vent_bd, bd.G_vent_0)
    #             H_waste_0 = np.append(H_waste_0, bd.H_waste)
    #
    #         # Output post-prcessing in case of Urban Heat Island evaluation
    #         if self.urban_canyon_calc:
    #             self.T_w_0 = np.average(T_w_bd, weights = self.bd_ext_walls)
    #             self.V_0_inf = np.sum(V_0_inf_bd)
    #             self.V_0_vent = np.sum(V_0_vent_bd)
    #             self.H_waste_0 = np.sum(H_waste_0)
    #             try:
    #                 self.T_out_inf = np.average(T_out_inf_bd, weights = V_0_inf_bd)
    #             except ZeroDivisionError:
    #                 self.T_out_inf = 20.
    #             try:
    #                 self.T_out_AHU = np.average(T_out_vent_bd, weights = V_0_vent_bd)
    #             except ZeroDivisionError:
    #                 self.T_out_AHU = 20.
        
    
    # def complexmerge(self):
    #
    #     '''
    #     Post-processing: output vectors in case of geojson mode.
    #     ATTENTION: Buildings with the same name must be listed in the
    #        object city() one after the other
    #
    #     Parameters
    #     ----------
    #     None
    #
    #     Returns
    #     -------
    #     None
    #
    #     '''
    #
    #
    #     nb = len(self.buildings.values())
    #     for y in range(nb-1,-1,-1):
    #         self.complexes[self.city.loc[y]['nome']] = Complex(self.city.loc[y]['nome'])
    #         self.complexes[self.city.loc[y]['nome']].heatFlowC = self.buildings[self.city.loc[y]['id']].heatFlowBD
    #         self.complexes[self.city.loc[y]['nome']].latentFlowC = self.buildings[self.city.loc[y]['id']].latentFlowBD
    #         self.complexes[self.city.loc[y]['nome']].AHUDemandC = self.buildings[self.city.loc[y]['id']].AHUDemandBD
    #         self.complexes[self.city.loc[y]['nome']].AHUDemand_latC = self.buildings[self.city.loc[y]['id']].AHUDemand_latBD
    #         self.complexes[self.city.loc[y]['nome']].AHUDemand_sensC = self.buildings[self.city.loc[y]['id']].AHUDemand_sensBD
    #     i = 0
    #     x = 1
    #     while i < nb:
    #         if i < nb - 1:
    #             if self.city.loc[i]['nome'] == self.city.loc[x]['nome']:
    #                 self.complexes[self.city.loc[i]['nome']].heatFlowC += self.buildings[self.city.loc[x]['id']].heatFlowBD
    #                 self.complexes[self.city.loc[i]['nome']].latentFlowC += self.buildings[self.city.loc[x]['id']].latentFlowBD
    #                 self.complexes[self.city.loc[i]['nome']].AHUDemandC += self.buildings[self.city.loc[x]['id']].AHUDemandBD
    #                 self.complexes[self.city.loc[i]['nome']].AHUDemand_latC += self.buildings[self.city.loc[x]['id']].AHUDemand_latBD
    #                 self.complexes[self.city.loc[i]['nome']].AHUDemand_sensC += self.buildings[self.city.loc[x]['id']].AHUDemand_sensBD
    #         i = i + 1
    #         x = x + 1<|MERGE_RESOLUTION|>--- conflicted
+++ resolved
@@ -337,11 +337,8 @@
             self.cityjson["VolCoeff"] = 1.
         if "Lower End Use" not in self.cityjson.columns:
             self.cityjson["Lower End Use"] = ''
-<<<<<<< HEAD
-=======
         if "Upper End Use" not in self.cityjson.columns:
             self.cityjson["Upper End Use"] = ''
->>>>>>> fc330d82
         if "Solar technologies" not in self.cityjson.columns:
             self.cityjson["Solar technologies"] = ''
         self.cityjson["Solar technologies"] = self.cityjson["Solar technologies"].fillna('')
@@ -376,11 +373,7 @@
                 
                 "upper End Use": {
                     "surfaces objs": [],
-<<<<<<< HEAD
-                    "end use": self.cityjson["End Use"],
-=======
                     "end use": self.cityjson["Upper End Use"],
->>>>>>> fc330d82
                     "surfaces counter": 0.,
                     "subpart counter": 0.,
                     "footprint area": 0.,
@@ -424,24 +417,14 @@
                                         tuple(coords[n]+[z_soff]),\
                                         tuple(coords[n]+[z_pav]),\
                                         tuple(coords[n-1]+[z_pav])]))
-<<<<<<< HEAD
-                    lower_build_surf.append(tuple([tuple(coords[n-1]+[floor_height]),\
-                                        tuple(coords[n]+[floor_height]),\
-=======
                     lower_build_surf.append(tuple([tuple(coords[n-1]+[first_floor_z]),\
                                         tuple(coords[n]+[first_floor_z]),\
->>>>>>> fc330d82
                                         tuple(coords[n]+[z_pav]),\
                                         tuple(coords[n-1]+[z_pav])]))
                     upper_build_surf.append(tuple([tuple(coords[n-1]+[z_soff]),\
                                         tuple(coords[n]+[z_soff]),\
-<<<<<<< HEAD
-                                        tuple(coords[n]+[z_pav + floor_height]),\
-                                        tuple(coords[n-1]+[z_pav + floor_height])]))
-=======
                                         tuple(coords[n]+[z_pav + first_floor_z]),\
                                         tuple(coords[n-1]+[z_pav + first_floor_z])]))
->>>>>>> fc330d82
 
                 list_of_int_rings = []
                 area_of_int_rings = []
@@ -574,11 +557,7 @@
                     )
 
                 
-<<<<<<< HEAD
-                if self.cityjson.loc[i]['Lower End Use'] != '':
-=======
                 if self.cityjson.loc[i]['Lower End Use'] != '' and (self.cityjson.loc[i]['Lower End Use'] != self.cityjson.loc[i]['Upper End Use']):
->>>>>>> fc330d82
                     tz_list = [building_parts_data["upper End Use"]["tz"], building_parts_data["lower End Use"]["tz"]]
                 else:
                     tz_list = [building_parts_data["single End Use"]["tz"]]
@@ -614,15 +593,9 @@
             # iiii=iiii+1
             building_obj = self.buildings_objects[bd_id]
 
-<<<<<<< HEAD
-            if building_info["Lower End Use"] != '':
-                zones_objs = [
-                    [building_obj._thermal_zones_list[0], self.end_uses_dict[building_info["End Use"]]],
-=======
             if len(building_obj._thermal_zones_list) > 1:
                 zones_objs = [
                     [building_obj._thermal_zones_list[0], self.end_uses_dict[building_info["Upper End Use"]]],
->>>>>>> fc330d82
                     [building_obj._thermal_zones_list[1], self.end_uses_dict[building_info["Lower End Use"]]],
                 ]
             else:
@@ -750,14 +723,9 @@
             counter += 1
 
             info = {}
-<<<<<<< HEAD
-            for tz in self.buildings_objects[bd_id]._thermal_zones_list:
-                info[f"TZ {tz.name}"] = tz.get_zone_info()
-=======
             info["TZ info"] = {}
             for tz in self.buildings_objects[bd_id]._thermal_zones_list:
                 info["TZ info"][f"TZ {tz.name}"] = tz.get_zone_info()
->>>>>>> fc330d82
             info["Name"] = self.buildings_objects[bd_id].name
             if print_single_building_results:
                 results = self.buildings_objects[bd_id].simulate(self.weather_file, output_folder=self.output_folder, output_type=output_type)
