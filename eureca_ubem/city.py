--- conflicted
+++ resolved
@@ -404,7 +404,6 @@
                 "E": 0.,
             }
 
-<<<<<<< HEAD
             for g in building_parts:
 
 
@@ -489,11 +488,6 @@
                 # Creation of surfaces
                 if bd_data["Simulate"]:
                     envelope = self.envelopes_dict[bd_data['Envelope']]  # Age-class of the building
-=======
-            # TODO: implement volume and external wall multiplication coefficients
-            # self.rh_net = 1.
-            # self.rh_gross = 1.
->>>>>>> 10498a7c
 
                 maximum_footprint_area = 0.
                 for part_k, part_v in building_parts_data.items():
@@ -514,7 +508,6 @@
                         if surface.surface_type == "ExtWall":
                             surface._wwr = 0.125
 
-<<<<<<< HEAD
                         if bd_data["Simulate"]:
                             if surface.surface_type in ["GroundFloor","ExtWall", "Roof"]:
                                 surface.apply_ext_surf_coeff(bd_data["ExtWallCoeff"])
@@ -523,16 +516,6 @@
                                 "Roof": envelope.roof,
                                 "GroundFloor": envelope.ground_floor,
                             }[surface.surface_type]
-=======
-                if bd_data["Simulate"]:
-                    if surface.surface_type in ["ExtWall", "Roof"]:
-                        surface.apply_ext_surf_coeff(bd_data["ExtWallCoeff"])
-                    surface.construction = {
-                        "ExtWall": envelope.external_wall,
-                        "Roof": envelope.roof,
-                        "GroundFloor": envelope.ground_floor,
-                    }[surface.surface_type]
->>>>>>> 10498a7c
 
                             surface.window = envelope.window
 
@@ -744,31 +727,7 @@
                     weather = self.weather_file,
                     thermal_zone = tz,
                 )
-<<<<<<< HEAD
                 
-
-                tz.design_sensible_cooling_load(self.weather_file, model=self.building_model)
-                
-                tz.design_heating_load(-5.)
-                
-                tz.add_domestic_hot_water(self.weather_file, use.domestic_hot_water['domestic_hot_water'])
-                
-            building_obj.set_hvac_system(building_info["Heating System"], building_info["Cooling System"])
-            building_obj.set_hvac_system_capacity(self.weather_file)
-
-            if "PV" in building_info["Solar technologies"]:
-                building_obj.add_pv_system(weather_obj=self.weather_file)
-                # TODO: add battery/non battery config in solar techologies column ["Only PV, PV and battery"]
-            if "ST" in building_info["Solar technologies"]:
-                building_obj.add_solar_thermal(weather_obj=self.weather_file)
-               
-=======
-            
-            tz.extract_convective_radiative_latent_electric_load()
-            {
-                "1C": tz.calculate_zone_loads_ISO13790,
-                "2C": tz.calculate_zone_loads_VDI6007
-            }[self.building_model](self.weather_file)
 
             np.replace = use.zone_system['temperature_setpoint'].schedule_lower
 
@@ -805,7 +764,12 @@
 
             if t_set is not None and ext_wall_coef is not None:
                 building_obj.update_wall_factor_and_setpoint(ext_wall_coef[bd_id], t_set[bd_id], self.weather_file)
->>>>>>> 10498a7c
+            
+            if "PV" in building_info["Solar technologies"]:
+                building_obj.add_pv_system(weather_obj=self.weather_file)
+                # TODO: add battery/non battery config in solar techologies column ["Only PV, PV and battery"]
+            if "ST" in building_info["Solar technologies"]:
+                building_obj.add_solar_thermal(weather_obj=self.weather_file)
 
     def simulate(self, print_single_building_results = False, output_type = "parquet"):
         """Simulation of the whole city, and memorization and stamp of results.
