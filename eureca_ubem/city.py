'''IMPORTING MODULES'''
import copy
import math
import os
import json
import concurrent.futures
# import psutil

import pickle as pickle
import pandas as pd
import shapely
import geopandas as gpd
import numpy as np
from cjio import cityjson
from scipy.spatial import cKDTree
from shapely.validation import make_valid
from shapely.geometry import MultiPolygon
from eureca_building.config import CONFIG
from eureca_building.pv_system import PV_system
from eureca_building.weather import WeatherFile
from eureca_building.thermal_zone import ThermalZone
from eureca_building.building import Building
from eureca_building.surface import Surface, SurfaceInternalMass
from eureca_building._geometry_auxiliary_functions import normal_versor_2
from eureca_building.air_handling_unit import AirHandlingUnit
from eureca_ubem.end_uses import load_schedules
from eureca_ubem.envelope_types import load_envelopes
from eureca_ubem.systems_templates import load_system_templates
from eureca_ubem.electric_load_italian_distribution import get_italian_random_el_loads

#%% ---------------------------------------------------------------------------------------------------
#%% City class

class City():
    '''This class manages the city simulation via json input file: geojson or cityjson
    '''
    
    # class variables
    T_w_0 = 15.          # Starting average temperature of the walls [°C]
    T_out_inf = 15.      # Starting average temperature outgoing the buildings [°C]
    T_out_AHU = 15.      # Starting average temperature outgoing the Air Handling units [°C]
    V_0_inf = 0.         # Starting average volumetric flow rate outgoing the buildings due to the inflitrations[m3/s]
    V_0_vent = 0.        # Starting average volumetric flow rate outgoing the Air Handling units [m3/s]
    H_waste_0 = 0.       # Starting waste heating rejected by external condensers [kW]

    def __init__(self,
                 city_model:str,
                 envelope_types_file:str,
                 end_uses_types_file:str,
                 epw_weather_file:str,
                 output_folder: str,
                 building_model = "2C",
                 shading_calculation = False,
                 systems_templates_file = None,
                 ):
        """Creates the city from all the input files

        Parameters
        ----------
        city_model : str
            path to the json/cityjson file
        envelope_types_file : str
            path to the envelope_types file
        end_uses_types_file : str
            path to the end_uses file
        epw_weather_file : str
            path to the epw weather file
        output_folder : str
            folder to save results
        building_model : str, default "2C"
            1C or 2C string
        shading_calculation : bool, default False
            whether to do or not the mutual shading calculation
        """

        self.__city_surfaces = []  # List of all the external surfaces of a city
        # Loading weather file
        self.weather_file = WeatherFile(
            epw_weather_file,
            year = CONFIG.simulation_reference_year,
            time_steps = CONFIG.ts_per_hour,
            irradiances_calculation = CONFIG.do_solar_radiation_calculation,
            azimuth_subdivisions = CONFIG.azimuth_subdivisions,
            height_subdivisions = CONFIG.height_subdivisions,
            urban_shading_tol = CONFIG.urban_shading_tolerances
        )

        # Loading Envelope and Schedule Data
        self.envelopes_dict = load_envelopes(envelope_types_file)  # Envelope file loading
        self.end_uses_dict = load_schedules(end_uses_types_file)
        self.systems_templates = load_system_templates(systems_templates_file) if systems_templates_file is not None else None

        self.building_model = building_model
        self.shading_calculation = shading_calculation

        if city_model.endswith('.json'):
            self.buildings_creation_from_cityjson(city_model)
        elif city_model.endswith('.geojson'):
            self.buildings_creation_from_geojson(city_model)
        else:
            raise TypeError(f"City object creation: city model file must be a cityjson or a geojson. City_model: {city_model}")

        if not os.path.isdir(output_folder):
            os.mkdir(output_folder)
        self.output_folder = output_folder

    @property
    def building_model(self) -> str:
        return self._building_model

    @building_model.setter
    def building_model(self, value: str):
        if not isinstance(value, str):
            raise TypeError(
                f"City class, building_model is not a string: {value}"
            )
        if value not in ["1C","2C"]:
            # Check if unreasonable values provided
            raise ValueError(
                f"City class, building_model is not a allowed: {value}. please provide an allowed model."
            )
        self._building_model = value

    def buildings_creation_from_cityjson(self,json_path):
        '''This method creates the city from the json file (CityJSON 3D)
        
        Parameters
        ----------
        json_path : str
            path of the cityJSON file

        '''

        # Case of cityJSON file availability:
        self.n_Floors = 0
        # Function to fix invalid geometries
        def fix_geometry(geom):
            if geom.is_valid:
                return geom
            else:
                try:
                    # Try to fix invalid geometry
                    fixed_geom = make_valid(geom)
                    return fixed_geom
                except:
                    return None

        try:
            with open(json_path, 'r') as f:
                self.cityjson = cityjson.CityJSON(file=f)
                #fix geometries
                self.cityjson['geometry'] = self.cityjson['geometry'].apply(fix_geometry)
                self.cityjson = self.cityjson[~self.cityjson['geometry'].isna()]
        except FileNotFoundError:
            raise FileNotFoundError(f'ERROR Cityjson object not found: {json_path}. Give a proper path')

        if not(isinstance(self.cityjson.j['vertices'], list)):
            raise ValueError('json file vertices are not a list')

        self.output_geojson = {}
        self.output_geojson["type"] = "FeatureCollection"
        self.output_geojson["name"] = "Output_geojson"
        self.output_geojson["crs"] = {
            "type": "name",
            "properties":{
                "name": self.cityjson.j["metadata"]["referenceSystem"]
            }
        }

        self.output_geojson["features"] = []


        self.json_buildings= {}
        [(self.json_buildings.update({i:self.cityjson.j['CityObjects'][i]})) for i in self.cityjson.j['CityObjects'] if self.cityjson.j['CityObjects'][i]['type']=='Building']
        self.buildings_objects = {}
        self.buildings_info = {}

        for bd_key, bd_data in self.json_buildings.items():
            # Setting the attributes of the building
            vertices_list = self.cityjson.j['vertices']

            name = bd_key  # Heating plant of the building
            envelope = self.envelopes_dict[bd_data['attributes']['Envelope']]  # Age-class of the building

            surf_counter = 0
            max_height = 0.
            min_height = 1000.
            footprint_area = 0.
            surfaces_list = []
            for geo in bd_data['geometry']:
                if geo['type'] == 'MultiSurface':
                    boundaries = geo['boundaries']
                    for surface in boundaries:
                        for subsurface in surface:
                            surf = []
                            for vert_id in subsurface:
                                surf.append(tuple(vertices_list[vert_id]))

                            surface = Surface(
                                name = f"Bd {name}: surface {surf_counter}",
                                vertices = surf,
                            )

                            if surface.surface_type != "GroundFloor":
                                self.__city_surfaces.append(surface)

                            # TODO: Update wwr calculation

                            if surface.surface_type == "ExtWall":
                                surface._wwr = 0.125

                            surface.construction = {
                                "ExtWall": envelope.external_wall,
                                "Roof": envelope.roof,
                                "GroundFloor": envelope.ground_floor,
                            }[surface.surface_type]

                            surface.window = envelope.window

                            max_height = max(max_height, surface.max_height())
                            min_height = min(min_height, surface.min_height())

                            surfaces_list.append(surface)
                            surf_counter += 1

                            if surface.surface_type == "GroundFloor":
                                footprint_area += surface._area

            # Add internal walls and ceilings 3.3 m height
            floor_height = 3.3
            n_floors = int((max_height - min_height) // floor_height)
            surf_counter = 0
            for i in range(1, n_floors):
                surfaces_list.append(SurfaceInternalMass(
                    name = f"Bd {name}: internal surface {surf_counter}",
                    area = footprint_area,
                    surface_type = "IntCeiling",
                    construction = envelope.interior_ceiling
                ))

                surfaces_list.append(SurfaceInternalMass(
                    name=f"Bd {name}: internal surface {surf_counter + 1}",
                    area=footprint_area,
                    surface_type="IntFloor",
                    construction=envelope.interior_floor
                ))

                surf_counter += 2

            surfaces_list.append(
                SurfaceInternalMass(
                    name=f"Bd {name}: internal surface {surf_counter}",
                    area=footprint_area * n_floors  * 2.5,
                    surface_type="IntWall",
                    construction=envelope.interior_wall
                )
            )

            # Creation of thermal zone and building
            n_units = int(np.around(footprint_area * n_floors / 77.))
            if n_units == 0: n_units = 1

            thermal_zone = ThermalZone(
                name=f"Bd {name} thermal zone",
                surface_list=surfaces_list,
                net_floor_area=footprint_area * n_floors,
                volume=footprint_area * n_floors * floor_height,
                number_of_units=n_units, # 77 average flor area of an appartment according to ISTAT
            )




            self.buildings_info[bd_key] = bd_data['attributes']
            self.buildings_info[bd_key]['Name'] = bd_key
            self.buildings_objects[bd_key] = Building(name=f"Bd {name}", thermal_zones_list=[thermal_zone], model=self.building_model)
            geojson_feature = self.buildings_objects[bd_key].get_geojson_feature_parser()
            geojson_feature["properties"]["Name"] = name
            geojson_feature["properties"]["id"] = name
            geojson_feature["properties"]["new_id"] = name
            geojson_feature["properties"]["End Use"] = self.buildings_info[bd_key]["End Use"]
            geojson_feature["properties"]["Envelope"] = self.buildings_info[bd_key]["Envelope"]
            geojson_feature["properties"]["Heating System"] = self.buildings_info[bd_key]["Heating System"]
            geojson_feature["properties"]["Cooling System"] = self.buildings_info[bd_key]["Cooling System"]
            geojson_feature["properties"]["Height"] = max_height - min_height
            geojson_feature["properties"]["Floors"] = n_floors
            geojson_feature["properties"]["ExtWallCoeff"] = 1.
            geojson_feature["properties"]["VolCoeff"] = 1.

            self.output_geojson["features"].append(geojson_feature)


        self.geometric_preprocessing()

        for bd_k, bd in self.buildings_objects.items():
            thermal_zone = bd._thermal_zones_list[0]
            {
                "1C": thermal_zone._ISO13790_params,
                "2C": thermal_zone._VDI6007_params,
            }[self.building_model]()

        # with open(os.path.join("output_geojson.geojson"), 'w') as outfile:
        #     json.dump(self.output_geojson, outfile)
        self.output_geojson = gpd.read_file(json.dumps(self.output_geojson)).explode(index_parts=True)

    def buildings_creation_from_geojson(self, json_path):
        '''Function to create buildings from geojson file (2D file).

        Parameters
        ----------
        json_path : str
            Path to geojson file.

        '''
        # Function to fix invalid geometries
        def fix_geometry(geom):
            if geom.is_valid:
                return geom
            else:
                try:
                    # Try to fix invalid geometry
                    fixed_geom = make_valid(geom)
                    return fixed_geom
                except:
                    return None
        # Case of GeoJSON file availability:
        
        self.cityjson = gpd.read_file(json_path)# .explode(index_parts=True)
        # for p in self.cityjson.index:
        #     if shapely.geometry.mapping(self.cityjson.loc[p].geometry)["type"] == "Polygon":
        #         self.cityjson["geometry"].loc[p] = MultiPolygon([self.cityjson.loc[p].geometry])
        #fix geometries
        self.cityjson['geometry'] = self.cityjson['geometry'].apply(fix_geometry)
        self.cityjson = self.cityjson[~self.cityjson['geometry'].isna()]
        if "Simulate" not in self.cityjson.columns:
            self.cityjson["Simulate"] = True
        if "ExtWallCoeff" not in self.cityjson.columns:
            self.cityjson["ExtWallCoeff"] = 1.
        if "VolCoeff" not in self.cityjson.columns:
            self.cityjson["VolCoeff"] = 1.
        if "Lower End Use" not in self.cityjson.columns:
            self.cityjson["Lower End Use"] = ''
        if "Upper End Use" not in self.cityjson.columns:
            self.cityjson["Upper End Use"] = ''
        if "Solar technologies" not in self.cityjson.columns:
            self.cityjson["Solar technologies"] = ''
            
            
        if "Windows S Area" not in self.cityjson.columns:
            self.cityjson["Windows S Area"] = np.nan
        if "Windows N Area" not in self.cityjson.columns:
            self.cityjson["Windows N Area"] = np.nan
        if "Windows W Area" not in self.cityjson.columns:
            self.cityjson["Windows W Area"] = np.nan
        if "Windows E Area" not in self.cityjson.columns:
            self.cityjson["Windows E Area"] = np.nan
        
        for direct in ["N","S","E","W"]:
            if f"WWR {direct}" not in self.cityjson.columns:
                self.cityjson[f"WWR {direct}"] = np.nan
            if f"Total wall area {direct}" not in self.cityjson.columns:
                self.cityjson[f"Total wall area {direct}"] = np.nan
        
        self.cityjson["Solar technologies"] = self.cityjson["Solar technologies"].fillna('')
        self.output_geojson = self.cityjson
        self.json_buildings= {}
        self.buildings_objects = {}
        self.buildings_info = {}

        # Extrusion from the footprint operation
        for i in self.cityjson.index:
            id = str(self.cityjson.loc[i]['id']) #  + "_" + str(i[1])
            self.cityjson.loc[i,"new_id"] = id
            self.json_buildings[id] = self.cityjson.loc[i].to_dict()
            bd_data = self.json_buildings[id]
            try:
                n_floors = int(self.cityjson.loc[i]['Floors'])
            except ValueError:
                n_floors = 1
            floor_height = self.cityjson.loc[i]['Height'] / n_floors
            # https://gis.stackexchange.com/questions/287306/list-all-polygon-vertices-coordinates-using-geopandas
            name = str(bd_data["Name"])#  + "_" + str(i[1])
            try:
                building_parts = list(self.cityjson.loc[i].geometry.geoms)
            except AttributeError:
                building_parts = [self.cityjson.loc[i].geometry] # Case for polygon geometry
            surf_counter = 0
            footprint_area = 0.

            building_parts_data = {
                "single End Use": {
                    "surfaces objs": [],
                    "end use": self.cityjson["End Use"],
                    "surfaces counter": 0.,
                    "subpart counter": 0.,
                    "footprint area": 0.,
                },
                
                "upper End Use": {
                    "surfaces objs": [],
                    "end use": self.cityjson["Upper End Use"],
                    "surfaces counter": 0.,
                    "subpart counter": 0.,
                    "footprint area": 0.,
                },
                
                "lower End Use": {
                    "surfaces objs": [],
                    "end use": self.cityjson["Lower End Use"],
                    "surfaces counter": 0.,
                    "subpart counter": 0.,
                    "footprint area": 0.,
                },
            }

            total_areas = {
                "S": 0.,
                "W": 0.,
                "N": 0.,
                "E": 0.,
            }

            for g in building_parts:



                x,y = g.exterior.coords.xy
                coords = np.dstack((x,y)).tolist()
                coords = coords[0]
                coords.pop()
                build_surf = []
                pavimento = []
                soffitto = []
                lower_build_surf=[]
                lower_pavimento = []
                upper_build_surf=[]
                upper_soffitto = []
                z_pav = 0
                z_soff = self.cityjson.loc[i]['Height']
                first_floor_z = floor_height - 0.01 if n_floors == 1 else floor_height
                normal = normal_versor_2(tuple([tuple(coords[n] + [z_pav]) for n in range(len(coords))]))
                if normal[2] > 0.:
                    # Just to adjust in case of anticlockwise perimeter
                    coords.reverse()
                for n in range(len(coords)):
                    pavimento.append(tuple(coords[n]+[z_pav]))
                    soffitto.append(tuple(coords[-n]+[z_soff]))
                    lower_pavimento.append(tuple(coords[n]+[z_pav]))
                    upper_soffitto.append(tuple(coords[-n]+[z_soff]))
                for n in range(len(coords)):
                    build_surf.append(tuple([tuple(coords[n-1]+[z_soff]),\
                                        tuple(coords[n]+[z_soff]),\
                                        tuple(coords[n]+[z_pav]),\
                                        tuple(coords[n-1]+[z_pav])]))
                    lower_build_surf.append(tuple([tuple(coords[n-1]+[first_floor_z]),\
                                        tuple(coords[n]+[first_floor_z]),\
                                        tuple(coords[n]+[z_pav]),\
                                        tuple(coords[n-1]+[z_pav])]))
                    upper_build_surf.append(tuple([tuple(coords[n-1]+[z_soff]),\
                                        tuple(coords[n]+[z_soff]),\
                                        tuple(coords[n]+[z_pav + first_floor_z]),\
                                        tuple(coords[n-1]+[z_pav + first_floor_z])]))

                list_of_int_rings = []
                area_of_int_rings = []
                for int_rings in g.interiors:
                    x,y = int_rings.coords.xy
                    coords_int = np.dstack((x,y)).tolist()[0]
                    coords_int.pop()
                    normal = normal_versor_2(tuple([tuple(coords_int[n] + [z_pav]) for n in range(len(coords_int))]))
                    if normal[2] > 0.:
                        # Just to adjust in case of anticlockwise perimeter
                        coords_int.reverse()
                    list_of_int_rings.append(tuple(coords_int))
                    area_of_int_rings.append(shapely.geometry.Polygon(int_rings).area)

                    # aggiunta delle superfici dei cortili interni nell'edificio (muri verticali)
                    for n in range(len(coords_int)):
                        build_surf.append(tuple([tuple(coords_int[n-1]+[z_soff]),\
                                            tuple(coords_int[n-1]+[z_pav]),\
                                            tuple(coords_int[n]+[z_pav]),\
                                            tuple(coords_int[n]+[z_soff]),]))
                        lower_build_surf.append(tuple([tuple(coords_int[n-1]+[first_floor_z]),\
                                            tuple(coords_int[n-1]+[z_pav]),\
                                            tuple(coords_int[n]+[z_pav]),\
                                            tuple(coords_int[n]+[first_floor_z]),]))
                        upper_build_surf.append(tuple([tuple(coords_int[n-1]+[z_soff]),\
                                            tuple(coords_int[n-1]+[z_pav + first_floor_z]),\
                                            tuple(coords_int[n]+[z_pav + first_floor_z]),\
                                            tuple(coords_int[n]+[z_soff]),]))

                build_surf.append(tuple(pavimento))
                build_surf.append(tuple(soffitto))

                lower_build_surf.append(tuple(lower_pavimento))
                upper_build_surf.append(tuple(upper_soffitto))

                area_of_int_rings = np.array(area_of_int_rings).sum()

                building_parts_data["single End Use"]["surfaces coord"] = build_surf
                building_parts_data["lower End Use"]["surfaces coord"] = lower_build_surf
                building_parts_data["upper End Use"]["surfaces coord"] = upper_build_surf

                # Creation of surfaces
                if bd_data["Simulate"]:
                    envelope = self.envelopes_dict[bd_data['Envelope']]  # Age-class of the building

                maximum_footprint_area = 0.
                for part_k, part_v in building_parts_data.items():
                    for vertices in part_v["surfaces coord"]:
                        surface = Surface(
                                name = f"Bd {name}: surface {surf_counter}",
                                vertices = vertices,
                            )

                        if surface.surface_type != "GroundFloor":
                            self.__city_surfaces.append(surface)

                        if surface.surface_type in ["GroundFloor","Roof"]:
                            surface.reduce_area(area_of_int_rings)

                        # TODO: Update wwr calculation

                        if surface.surface_type == "ExtWall":
                            if surface._azimuth_round == 0:
                                surface._wwr = self.cityjson.loc[i]["WWR S"]
                            elif surface._azimuth_round == 90:
                                surface._wwr = self.cityjson.loc[i]["WWR S"]
                            elif surface._azimuth_round == -90:
                                surface._wwr = self.cityjson.loc[i]["WWR E"]
                            elif surface._azimuth_round == -180:
                                surface._wwr = self.cityjson.loc[i]["WWR N"]

                        if bd_data["Simulate"]:
                            if surface.surface_type in ["GroundFloor","ExtWall", "Roof"]:
                                surface.apply_ext_surf_coeff(bd_data["ExtWallCoeff"])
                            surface.construction = {
                                "ExtWall": envelope.external_wall,
                                "Roof": envelope.roof,
                                "GroundFloor": envelope.ground_floor,
                            }[surface.surface_type]

                            surface.window = envelope.window

                        part_v["surfaces objs"].append(surface)
                        
                        part_v["surfaces counter"] += 1

                        if surface.surface_type == "GroundFloor":
                            part_v["footprint area"] += surface._area
                            
                        part_v["subpart counter"] += 1
                    maximum_footprint_area = np.max([maximum_footprint_area, part_v["footprint area"]])

            for s in building_parts_data["single End Use"]["surfaces objs"]:
                if s.surface_type == "ExtWall":
                    if s._azimuth_round == 0:
                        total_areas["S"] += s._area
                    elif s._azimuth_round == 90:
                        total_areas["W"] += s._area
                    elif s._azimuth_round == -90:
                        total_areas["E"] += s._area
                    elif s._azimuth_round == -180:
                        total_areas["N"] += s._area
                        
            self.output_geojson["Total wall area E"].loc[i] = total_areas["E"]
            self.output_geojson["Total wall area W"].loc[i] = total_areas["W"]
            self.output_geojson["Total wall area N"].loc[i] = total_areas["N"]
            self.output_geojson["Total wall area S"].loc[i] = total_areas["S"]

            # total_wwr = {
            #     "S": 0.,
            #     "N": 0.,
            #     "E": 0.,
            #     "W": 0.,
            # }
            
            # for k, v in total_wwr.items():
            #     try:
            #         total_wwr[k] = bd_data[f'Windows {k} Area'] / total_areas[k]
            #     except ZeroDivisionError:
            #         total_wwr[k] = 0.
            #     if np.isnan(total_wwr[k]):
            #         total_wwr[k] = 0.125


            # for s in building_parts_data["single End Use"]["surfaces objs"]:
            #     if s.surface_type == "ExtWall":
            #         if s._azimuth_round == 0:
            #             s._wwr = total_wwr["S"] if total_wwr["S"] < 0.9 else 0.9
            #             self.output_geojson["WWR S"].loc[i] = s._wwr
            #         elif s._azimuth_round == 90:
            #             s._wwr = total_wwr["W"] if total_wwr["W"] < 0.9 else 0.9
            #             self.output_geojson["WWR W"].loc[i] = s._wwr
            #         elif s._azimuth_round == -90:
            #             s._wwr = total_wwr["E"] if total_wwr["E"] < 0.9 else 0.9
            #             self.output_geojson["WWR E"].loc[i] = s._wwr
            #         elif s._azimuth_round == -180:
            #             s._wwr = total_wwr["N"] if total_wwr["N"] < 0.9 else 0.9
            #             self.output_geojson["WWR N"].loc[i] = s._wwr


            if bd_data["Simulate"]:
                # Add internal walls and ceilings 3.3 m height
                floor_height = self.cityjson.loc[i]['Height'] / n_floors
                surf_counter = 0

                building_parts_data["single End Use"]["number of floors"] = n_floors
                building_parts_data["lower End Use"]["number of floors"] = 1
                building_parts_data["upper End Use"]["number of floors"] = n_floors - 1

                for part_k, part_v in building_parts_data.items():
                    for _ in range(1, part_v["number of floors"]):
                        part_v["surfaces objs"].append(SurfaceInternalMass(
                            name=f"Bd {name}: internal surface {part_v['surfaces counter']}",
                            area=part_v["footprint area"],
                            surface_type="IntCeiling",
                            construction=envelope.interior_ceiling
                        ))

                        part_v["surfaces objs"].append(SurfaceInternalMass(
                            name=f"Bd {name}: internal surface {part_v['surfaces counter'] + 1}",
                            area=part_v["footprint area"],
                            surface_type="IntFloor",
                            construction=envelope.interior_floor
                        ))

                        part_v["surfaces counter"] += 2

                    part_v["surfaces objs"].append(
                        SurfaceInternalMass(
                            name=f"Bd {name}: internal surface {part_v['surfaces counter']}",
                            area=part_v["footprint area"] * part_v["number of floors"] * 2.5,
                            surface_type="IntWall",
                            construction=envelope.interior_wall
                        )
                    )

                    n_units = int(np.around(maximum_footprint_area * part_v["number of floors"] / 77.))
                    if n_units == 0: n_units = 1

                    part_v["tz"] = ThermalZone(
                        name=f"Bd {name} thermal zone {part_k}",
                        surface_list= part_v["surfaces objs"],
                        net_floor_area=maximum_footprint_area * part_v["number of floors"],
                        volume=maximum_footprint_area * part_v["number of floors"] * floor_height * bd_data["VolCoeff"],
                        number_of_units=n_units, # 77 average flor area of an appartment according to ISTAT
                    )

                
                if self.cityjson.loc[i]['Lower End Use'] != '' and (self.cityjson.loc[i]['Lower End Use'] != self.cityjson.loc[i]['Upper End Use']):
                    tz_list = [building_parts_data["upper End Use"]["tz"], building_parts_data["lower End Use"]["tz"]]
                else:
                    tz_list = [building_parts_data["single End Use"]["tz"]]


                
                self.buildings_info[id] = bd_data
                self.buildings_objects[id] = Building(name=f"Bd {name}", thermal_zones_list=tz_list,
                                                              model=self.building_model)

        # Geometric preprocessing
        self.geometric_preprocessing()

        for bd_k, bd in self.buildings_objects.items():
            for thermal_zone in bd._thermal_zones_list:
                {
                    "1C": thermal_zone._ISO13790_params,
                    "2C": thermal_zone._VDI6007_params,
                }[self.building_model]()

    def loads_calculation(self, region = None,  ext_wall_coef = None, t_set = None):
        '''This method does the internal heat gains and solar calculation, as well as it sets the setpoints, ventilation and systems to each building
        '''
        
        if isinstance(region, str):
            italian_el_loads = get_italian_random_el_loads(len(self.buildings_info.values()),region)
            italian_el_loads["Index"] = list(self.buildings_info.keys())
            italian_el_loads.set_index("Index", drop=True, inplace = True)
        
        # iiii=0
        # jjjj=3608
        for bd_id, building_info in self.buildings_info.items():
            # iiii=iiii+1
            building_obj = self.buildings_objects[bd_id]

            if len(building_obj._thermal_zones_list) > 1:
                zones_objs = [
                    [building_obj._thermal_zones_list[0], self.end_uses_dict[building_info["Upper End Use"]]],
                    [building_obj._thermal_zones_list[1], self.end_uses_dict[building_info["Lower End Use"]]],
                ]
            else:
                zones_objs = [
                    [building_obj._thermal_zones_list[0], self.end_uses_dict[building_info["End Use"]]],
                ]

            for tz, use in zones_objs:

                # TODO: copy.deepcopy
                if use.scalar_data["Appliances calculation"] == "Italian Residential Building Stock":
                    try:
                        italian_el_loads
                    except NameError:
                        raise ValueError("""If Italian Residential Building Stock is used as Appliances calculation method, then a region must be passed in this function:
For example: city.loads_calculation(region='Piemonte').
Available regions:
ValleDAosta, Piemonte, Liguria, Lombardia, Veneto, TrentinoAltoAdige,
FriuliVeneziaGiulia, EmiliaRomagna, Umbria, Toscana, Marche, Abruzzo,
Lazio, Campania, Basilicata, Molise, Puglia, Calabria, Sicilia, Sardegna
    """)
                    # TODO: Update with real values.
                    app_nv = italian_el_loads["Tot"].loc[bd_id] * 1000 # W/kW
                    app = copy.deepcopy(use.heat_gains['appliances'])
                    app.unit = "W"
                    app.nominal_value = app_nv / (app.schedule.schedule.sum() / CONFIG.ts_per_hour) * tz.number_of_units

                    tz.add_internal_load(
                        app,
                        use.heat_gains['people'],
                    )
                else:
                    tz.add_internal_load(
                        use.heat_gains['appliances'],
                        use.heat_gains['people'],
                        use.heat_gains['lighting'],
                    )
                
                tz.extract_convective_radiative_latent_electric_load()
                {
                    "1C": tz.calculate_zone_loads_ISO13790,
                    "2C": tz.calculate_zone_loads_VDI6007
                }[self.building_model](self.weather_file)

                tz.add_temperature_setpoint(use.zone_system['temperature_setpoint'])
                tz.add_humidity_setpoint(use.zone_system['humidity_setpoint'])

                tz.add_infiltration(use.infiltration['infiltration'])
                tz.calc_infiltration(self.weather_file)

                ahu = AirHandlingUnit(
                    name = f"ahu Bd {building_info['Name']}",
                    mechanical_vent = use.air_handling_unit_system['ventilation_flow_rate'],
                    supply_temperature = use.air_handling_unit_system['ahu_supply_temperature'],
                    supply_specific_humidity = use.air_handling_unit_system['ahu_supply_humidity'],
                    ahu_operation = use.air_handling_unit_system['ahu_availability'],
                    humidity_control = use.air_handling_unit_system['ahu_humidity_control'],
                    sensible_heat_recovery_eff = use.air_handling_unit_system['ahu_sensible_heat_recovery'],
                    latent_heat_recovery_eff = use.air_handling_unit_system['ahu_latent_heat_recovery'],
                    outdoor_air_ratio = use.air_handling_unit_system['outdoor_air_ratio'],
                    weather = self.weather_file,
                    thermal_zone = tz,
                )
                

<<<<<<< HEAD
            np.replace = use.zone_system['temperature_setpoint'].schedule_lower

            tz.add_temperature_setpoint(use.zone_system['temperature_setpoint'])
            tz.add_humidity_setpoint(use.zone_system['humidity_setpoint'])

            tz.add_infiltration(use.infiltration['infiltration'])
            tz.calc_infiltration(self.weather_file)

            ahu = AirHandlingUnit(
                name = f"ahu Bd {building_info['Name']}",
                mechanical_vent = use.air_handling_unit_system['ventilation_flow_rate'],
                supply_temperature = use.air_handling_unit_system['ahu_supply_temperature'],
                supply_specific_humidity = use.air_handling_unit_system['ahu_supply_humidity'],
                ahu_operation = use.air_handling_unit_system['ahu_availability'],
                humidity_control = use.air_handling_unit_system['ahu_humidity_control'],
                sensible_heat_recovery_eff = use.air_handling_unit_system['ahu_sensible_heat_recovery'],
                latent_heat_recovery_eff = use.air_handling_unit_system['ahu_latent_heat_recovery'],
                outdoor_air_ratio = use.air_handling_unit_system['outdoor_air_ratio'],
                weather = self.weather_file,
                thermal_zone = tz,
            )
            

            tz.design_sensible_cooling_load(self.weather_file, model=self.building_model)
            
            tz.design_heating_load(-5.)
            
            tz.add_domestic_hot_water(self.weather_file, use.domestic_hot_water['domestic_hot_water'])
            
            building_obj.set_hvac_system(building_info["Heating System"], building_info["Cooling System"])
=======
                tz.design_sensible_cooling_load(self.weather_file, model=self.building_model)
                
                tz.design_heating_load(-5.)
                
                tz.add_domestic_hot_water(self.weather_file, use.domestic_hot_water['domestic_hot_water'])


            hs_params = None
            cs_params = None

            # Get HVAC paramas for manually set havc systems
            if self.systems_templates is not None:
                if building_info["Heating System"] in self.systems_templates["heating_systems_templates"].keys():
                    hs_params = self.systems_templates["heating_systems_templates"][building_info["Heating System"]]
                if building_info["Cooling System"] in self.systems_templates["cooling_systems_templates"].keys():
                    cs_params = self.systems_templates["cooling_systems_templates"][building_info["Cooling System"]]


            building_obj.set_hvac_system(
                building_info["Heating System"],
                building_info["Cooling System"],
                heating_system_params = hs_params,
                cooling_system_params = cs_params)
>>>>>>> 0ec19d4d
            building_obj.set_hvac_system_capacity(self.weather_file)
            # print(f"{int(100*iiii/jjjj)} %: load calc")

            if t_set is not None and ext_wall_coef is not None:
                building_obj.update_wall_factor_and_setpoint(ext_wall_coef[bd_id], t_set[bd_id], self.weather_file)
            
            if "PV" in building_info["Solar technologies"]:
                building_obj.add_pv_system(weather_obj=self.weather_file)
                # TODO: add battery/non battery config in solar techologies column ["Only PV, PV and battery"]
            if "ST" in building_info["Solar technologies"]:
                building_obj.add_solar_thermal(weather_obj=self.weather_file)

    def simulate(self, print_single_building_results = False, output_type = "parquet"):
        """Simulation of the whole city, and memorization and stamp of results.

        Parameters
        ----------
        print_single_building_results : bool, default False
            If True, the prints a file with time step results for each building.
            USE CAREFULLY: It might fill a lot of disk space
        output_type : str, default 'parquet'
            It can be either csv (more suitable for excel but more disk space) or parquet (more efficient but not readable from excel)
        """
       
        import time
        start = time.time()
        # parallel simulation commented
        # bd_parallel_list = [[bd, self.weather_file, self.output_folder] for bd in self.buildings_objects.values()]
        # def bd_parallel_solve(x):
        #     bd, weather, out_fold = x
        #     bd.simulate(weather, output_folder=out_fold)
        # with concurrent.futures.ThreadPoolExecutor() as executor:
        #     bd_executor = executor.map(bd_parallel_solve, bd_parallel_list)
        #
        # print(f"Parallel simulation : {(time.time() - start)/60:0.2f} min")
        # start = time.time()

        final_results = {}

        index = pd.date_range(start = CONFIG.start_date,periods = CONFIG.number_of_time_steps, freq = f"{CONFIG.time_step}s")
        district_hourly_results = pd.DataFrame(0., index = index, columns = [
            "Gas consumption [Nm3]",
            "Electric consumption [Wh]",
            "Oil consumption [L]",
            "Wood consumption [kg]",
            "TZ sensible load [W]",
            "TZ latent load [W]",
            "TZ AHU pre heater load [W]",
            "TZ AHU post heater load [W]",
            "TZ DHW demand [W]",
            "Net PV production to grid [Wh]"
        ])
        n_buildings = len(self.buildings_objects)
        counter = 0
        for bd_id, building_info in self.buildings_info.items():
            if counter%10 == 0:
                print(f"{counter} buildings simulated out of {n_buildings}")
            counter += 1

            info = {}
            info["TZ info"] = {}
            for tz in self.buildings_objects[bd_id]._thermal_zones_list:
                info["TZ info"][f"TZ {tz.name}"] = tz.get_zone_info()
            info["TZ info"] = pd.DataFrame(info["TZ info"])
            info["TZ info"]["Total"] = info["TZ info"].sum(axis = 1)
            for i in info["TZ info"].index:
                info[i] = info["TZ info"].loc[i]["Total"]
            info["TZ info"] = info["TZ info"].to_dict()
            info["Name"] = self.buildings_objects[bd_id].name
            if print_single_building_results:
                results = self.buildings_objects[bd_id].simulate(self.weather_file, output_folder=self.output_folder, output_type=output_type)
            else:
                results = self.buildings_objects[bd_id].simulate(self.weather_file, output_folder=None)
            results.index = index

            demand = results[["TZ sensible load [W]",
                              "TZ latent load [W]",
                              "TZ AHU pre heater load [W]",
                              "TZ AHU post heater load [W]",
                              "TZ DHW demand [W]"]]

            results["Heating Demand [Wh]"] = demand[demand >= 0].sum(axis = 1) / CONFIG.ts_per_hour
            results["Cooling Demand [Wh]"] = demand[demand < 0].sum(axis = 1) / CONFIG.ts_per_hour
            monthly = results.resample("M").sum()

            heat_demand = monthly["Heating Demand [Wh]"]
            cooling_demand = monthly["Cooling Demand [Wh]"]
            taken_from_grid = monthly["Taken from the Gird [Wh]"].sum(axis =1)
            given_to_grid = monthly["Given to Grid [Wh]"].sum(axis =1)
            gas_consumption = monthly[[col for col in monthly.columns if "gas consumption" in col[0]]].sum(axis=1)
            el_consumption = monthly[[col for col in monthly.columns if "electric consumption" in col[0]]].sum(axis=1)
            oil_consumption = monthly[[col for col in monthly.columns if "oil consumption" in col[0]]].sum(axis=1)
            wood_consumption = monthly[[col for col in monthly.columns if "wood consumption" in col[0]]].sum(axis=1)
            heat_demand["Total"] = heat_demand.sum()
            cooling_demand["Total"] = cooling_demand.sum()
            gas_consumption["Total"] = gas_consumption.sum()
            el_consumption["Total"] = el_consumption.sum()
            oil_consumption["Total"] = oil_consumption.sum()
            wood_consumption["Total"] = wood_consumption.sum()
            taken_from_grid["Total"] = taken_from_grid.sum()
            given_to_grid["Total"] = given_to_grid.sum()
            for i in gas_consumption.index:
                if i == "Total":
                    info[f"{i} gas consumption [Nm3]"] = gas_consumption.loc[i]
                    info[f"{i} electric consumption [Wh]"] = el_consumption.loc[i]
                    info[f"{i} oil consumption [L]"] = oil_consumption.loc[i]
                    info[f"{i} wood consumption [kg]"] = wood_consumption.loc[i]
                    info[f"{i} Heating Demand [Wh]"] = heat_demand.loc[i]
                    info[f"{i} Cooling Demand [Wh]"] = cooling_demand.loc[i]
                    info[f"{i} Taken from grid [Wh]"] = taken_from_grid.loc[i]
                    info[f"{i} Given to grid [Wh]"] = given_to_grid.loc[i]
                else:
                    info[f"{i.month_name()} gas consumption [Nm3]"] = gas_consumption.loc[i]
                    info[f"{i.month_name()} electric consumption [Wh]"] = el_consumption.loc[i]
                    info[f"{i.month_name()} oil consumption [L]"] = oil_consumption.loc[i]
                    info[f"{i.month_name()} wood consumption [kg]"] = wood_consumption.loc[i]
                    info[f"{i.month_name()} Heating Demand [Wh]"] = heat_demand.loc[i]
                    info[f"{i.month_name()} Cooling Demand [Wh]"] = cooling_demand.loc[i]
                    info[f"{i.month_name()} Taken from grid [Wh]"] = taken_from_grid.loc[i]
                    info[f"{i.month_name()} Given to grid [Wh]"] = given_to_grid.loc[i]
            final_results[bd_id] = info
            district_hourly_results["Gas consumption [Nm3]"] += results["Heating system gas consumption [Nm3]"].iloc[:,0]
            district_hourly_results["Oil consumption [L]"] += results["Heating system oil consumption [L]"].iloc[:,0]
            district_hourly_results["Wood consumption [kg]"] += results["Heating system wood consumption [kg]"].iloc[:,0]
            district_hourly_results["Electric consumption [Wh]"] += results["Heating system electric consumption [Wh]"].iloc[:,0] \
                                                                    + results["Cooling system electric consumption [Wh]"].iloc[:,0] \
                                                                    + results["Appliances electric consumption [Wh]"].iloc[:,0] \
                                                                    + results['AHU electric consumption [Wh]'].iloc[:,0]
            district_hourly_results["TZ sensible load [W]"] += results["TZ sensible load [W]"].iloc[:,0:1].sum(axis = 1)
            district_hourly_results["TZ latent load [W]"] += results["TZ latent load [W]"].iloc[:,0:1].sum(axis = 1)
            district_hourly_results["TZ AHU pre heater load [W]"] += results["TZ AHU pre heater load [W]"].iloc[:,0:1].sum(axis = 1)
            district_hourly_results["TZ AHU post heater load [W]"] += results["TZ AHU post heater load [W]"].iloc[:,0:1].sum(axis = 1)
            district_hourly_results["TZ DHW demand [W]"] += results["TZ DHW demand [W]"].iloc[:,0:1].sum(axis = 1)
            district_hourly_results["Net PV production to grid [Wh]"] += results["Given to Grid [Wh]"].iloc[:,0]


        district_hourly_results.to_csv(os.path.join(self.output_folder,"District_hourly_summary.csv"), sep =";")
        bd_summary = pd.DataFrame.from_dict(final_results,orient="index")
        # bd_summary.to_csv(os.path.join(self.output_folder,"Buildings_summary.csv"), sep =";")
        bd_summary.drop(["Name"], axis = 1, inplace = True)
        self.output_geojson.set_index("new_id", drop=True, inplace = True)
        new_geojson = pd.concat([self.output_geojson.loc[bd_summary.index],bd_summary],axis=1)
        new_geojson.to_file(os.path.join(self.output_folder,"Buildings_summary.geojson"), driver = "GeoJSON")
        new_geojson.drop("geometry",axis = 1).to_csv(os.path.join(self.output_folder, "Buildings_summary.csv"), sep =";")

        print(f"Standard simulation : {(time.time() - start)/60:0.2f} min")

        # def bd_parallel_solve(x):
        #     # Local function to be used in ThreadPoolExecutor
        #     t, bd, weather = x
        #     bd.solve_timestep(t, weather)
        # for t in range(-preprocessing_timesteps, 31*24 - 1):
            # bd_parallel_list = [[t, bd, self.weather_file] for bd in self.buildings_objects.values()]
            # with concurrent.futures.ThreadPoolExecutor() as executor:
            #     bd_executor = executor.map(bd_parallel_solve, bd_parallel_list)

    def geometric_preprocessing(self):
        '''This method firstly reduces the area of coincidence surfaces in the city. This first part must be done to get consistent results
        Moreover, it takes into account the shading effect between buildings surfaces, if shading_calculation is set to True at the city creation
        '''
        
        toll_az = CONFIG.urban_shading_tolerances[0]
        toll_dist = CONFIG.urban_shading_tolerances[1]
        toll_theta = CONFIG.urban_shading_tolerances[2]

        # Each surface is compared with all the others
        # qqq=len(self.__city_surfaces)
        # qqqq=qqq*(qqq-1)/2
        # iiii=0
        # jjjj=0
        list_of_centroids = [obj._centroid for obj in self.__city_surfaces]
        plg_kdtree=cKDTree(list_of_centroids)
        max_number_of_neighborhoods = len(self.__city_surfaces) if len(self.__city_surfaces) < 500 else 500
        for x in range(len(self.__city_surfaces)):
            # jjjj=jjjj+1
            # print(f"{int(10000*jjjj/len(self.__city_surfaces))/100} percent: geometry")
           
            # Function to filter using scipy the nearest points (centroids)
            _, filtered_indices = plg_kdtree.query(list_of_centroids[x], k=max_number_of_neighborhoods)
            
            # iiiii=0
            try:
                self.__city_surfaces[x].shading_coupled_surfaces
            except AttributeError:
                self.__city_surfaces[x].shading_coupled_surfaces = []
            for y in filtered_indices:
                # iiii=iiii+1
                # iiiii=iiiii+1
                # print(f" {iiii}:{jjjj}//{len(self.__city_surfaces)},{iiiii}:{len(check_indices)}")

                try:
                    self.__city_surfaces[y].shading_coupled_surfaces
                except AttributeError:
                    self.__city_surfaces[y].shading_coupled_surfaces = []

                # Calculation of the distance between the centroids of the two surfaces under examination
                dist = math.sqrt(
                    (self.__city_surfaces[x]._centroid[0]-self.__city_surfaces[y]._centroid[0])**2 +
                    (self.__city_surfaces[x]._centroid[1]-self.__city_surfaces[y]._centroid[1])**2
                )

                # Reducing the area of the coincidence surfaces
                if dist < 15.:
                    if self.__city_surfaces[x].check_surface_coincidence(self.__city_surfaces[y]):
                        intersectionArea = self.__city_surfaces[x].calculate_intersection_area(self.__city_surfaces[y])
                        self.__city_surfaces[y].reduce_area(intersectionArea)
                        self.__city_surfaces[x].reduce_area(intersectionArea)

                # print(f" {int(iiii/jjjj)*100} percent: geometry")
                try:
                    self.__city_surfaces[y].shading_coupled_surfaces
                except AttributeError:
                    self.__city_surfaces[y].shading_coupled_surfaces = []

                if self.shading_calculation:
                    if dist == 0.0:
                        theta=0
                    else:

                        # Calculation of the vector direction between the centroids of the two surfaces under examination
                        theta_xy = np.degrees(np.arccos((self.__city_surfaces[y]._centroid[0]-self.__city_surfaces[x]._centroid[0])/dist))
                        theta = -(theta_xy + 90)
                        if self.__city_surfaces[y]._centroid[1] < self.__city_surfaces[x]._centroid[1]:
                            theta = theta + 2*theta_xy
                        if theta < -180:
                            theta = theta + 360
                        if theta > 180:
                            theta = theta - 360

                    # Conditions:
                    #    1. the distance between surfaces must be less than toll_dist
                    #    2. the theta angle between surfaces must be within the range
                    #    3. the azimuth angle of the second surface must be within the range

                    if dist < toll_dist:
                        if self.__city_surfaces[x]._azimuth < 0:
                            azimuth_opp = self.__city_surfaces[x]._azimuth + 180
                            azimuth_opp_max = azimuth_opp + toll_az
                            azimuth_opp_min = azimuth_opp - toll_az
                            theta_max = self.__city_surfaces[x]._azimuth + toll_theta
                            theta_min = self.__city_surfaces[x]._azimuth - toll_theta
                            if theta_min < -180:
                                theta_min = theta_min + 360
                                if theta_min < theta < 180 or -180 < theta < theta_max:
                                    if azimuth_opp_max > 180:
                                        azimuth_opp_max = azimuth_opp_max - 360
                                        if azimuth_opp_min < self.__city_surfaces[y]._azimuth <= 180 or -180 <= self.__city_surfaces[y]._azimuth < azimuth_opp_max:
                                            self.__city_surfaces[x].shading_coupled_surfaces.append([dist,y])
                                            self.__city_surfaces[y].shading_coupled_surfaces.append([dist,x])
                                    else:
                                        if azimuth_opp_min < self.__city_surfaces[y]._azimuth < azimuth_opp_max:
                                            self.__city_surfaces[x].shading_coupled_surfaces.append([dist,y])
                                            self.__city_surfaces[y].shading_coupled_surfaces.append([dist,x])
                            else:
                                if theta_min < theta < theta_max:
                                    if azimuth_opp_max > 180:
                                        azimuth_opp_max = azimuth_opp_max - 360
                                        if azimuth_opp_min < self.__city_surfaces[y]._azimuth <= 180 or -180 <= self.__city_surfaces[y]._azimuth < azimuth_opp_max:
                                            self.__city_surfaces[x].shading_coupled_surfaces.append([dist,y])
                                            self.__city_surfaces[y].shading_coupled_surfaces.append([dist,x])
                                    else:
                                        if azimuth_opp_min < self.__city_surfaces[y]._azimuth < azimuth_opp_max:
                                            self.__city_surfaces[x].shading_coupled_surfaces.append([dist,y])
                                            self.__city_surfaces[y].shading_coupled_surfaces.append([dist,x])
                        else:
                            azimuth_opp = self.__city_surfaces[x]._azimuth - 180
                            azimuth_opp_max = azimuth_opp + toll_az
                            azimuth_opp_min = azimuth_opp - toll_az
                            theta_max = self.__city_surfaces[x]._azimuth + toll_theta
                            theta_min = self.__city_surfaces[x]._azimuth - toll_theta
                            if theta_max > 180:
                                theta_max = theta_max - 360
                                if theta_min < theta < 180 or -180 <= theta < theta_max:
                                    if azimuth_opp_min < -180:
                                        azimuth_opp_min = azimuth_opp_min + 360
                                        if -180 <= self.__city_surfaces[y]._azimuth < azimuth_opp_max or azimuth_opp_min < self.__city_surfaces[y]._azimuth <= 180:
                                            self.__city_surfaces[x].shading_coupled_surfaces.append([dist,y])
                                            self.__city_surfaces[y].shading_coupled_surfaces.append([dist,x])
                                    else:
                                        if azimuth_opp_min < self.__city_surfaces[y]._azimuth < azimuth_opp_max:
                                            self.__city_surfaces[x].shading_coupled_surfaces.append([dist,y])
                                            self.__city_surfaces[y].shading_coupled_surfaces.append([dist,x])
                            else:
                                if theta_min < theta < theta_max:
                                    if azimuth_opp_min < -180:
                                        azimuth_opp_min = azimuth_opp_min + 360
                                        if -180 <= self.__city_surfaces[y]._azimuth < azimuth_opp_max or azimuth_opp_min < self.__city_surfaces[y]._azimuth <= 180:
                                            self.__city_surfaces[x].shading_coupled_surfaces.append([dist,y])
                                            self.__city_surfaces[y].shading_coupled_surfaces.append([dist,x])
                                    else:
                                        if azimuth_opp_min < self.__city_surfaces[y]._azimuth < azimuth_opp_max:
                                            self.__city_surfaces[x].shading_coupled_surfaces.append([dist,y])
                                            self.__city_surfaces[y].shading_coupled_surfaces.append([dist,x])
        
        if self.shading_calculation:
            # SECTION 2: Calculation of the shading effect
            for x in range(len(self.__city_surfaces)):
                self.__city_surfaces[x].shading_coefficient = 1.
                # iiiii=0
                if self.__city_surfaces[x].shading_coupled_surfaces != []:
                    self.__city_surfaces[x].shading_calculation = 'On'
                    shading = [0]*len(self.__city_surfaces[x].shading_coupled_surfaces)
                    for y in range(len(self.__city_surfaces[x].shading_coupled_surfaces)):
                        # iiii=iiii+1
                        # iiiii=iiiii+1
                        # print(f" {iiii}:{jjjj}//{len(self.__city_surfaces)},{iiiii}:{len(self.__city_surfaces[x].shading_coupled_surfaces)}")

                        distance = self.__city_surfaces[x].shading_coupled_surfaces[y][0]
                        surface_opposite_index = self.__city_surfaces[x].shading_coupled_surfaces[y][1]

                        # Calculation of the solar height limit
                        if distance == 0:
                            # Case of distance = 0
                            sol_h_lim = 90.
                        else:
                            sol_h_lim = np.degrees(
                                np.arctan(
                                    (self.__city_surfaces[surface_opposite_index].max_height() -
                                     self.__city_surfaces[x]._centroid[2])/distance
                                )
                            )
                        self.__city_surfaces[x].shading_coupled_surfaces[y].append(sol_h_lim)
                        
                        # Calculation of the solar azimuth limits
                        sol_az_lim1_xy = np.degrees(
                            np.arccos(
                                (self.__city_surfaces[surface_opposite_index]._vertices[0][0] -
                                 self.__city_surfaces[x]._centroid[0])/
                                math.sqrt(
                                    (self.__city_surfaces[x]._centroid[0] -
                                     self.__city_surfaces[surface_opposite_index]._vertices[0][0])**2
                                    + (self.__city_surfaces[x]._centroid[1] -
                                       self.__city_surfaces[surface_opposite_index]._vertices[0][1])**2)
                            )
                        )
                        sol_az_lim2_xy = np.degrees(
                            np.arccos(
                                (self.__city_surfaces[surface_opposite_index]._vertices[2][0]
                                 - self.__city_surfaces[x]._centroid[0])
                                /math.sqrt(
                                    (self.__city_surfaces[x]._centroid[0] -
                                     self.__city_surfaces[surface_opposite_index]._vertices[2][0])**2 +
                                    (self.__city_surfaces[x]._centroid[1]
                                     - self.__city_surfaces[surface_opposite_index]._vertices[2][1])**2
                                )
                            )
                        )
                        sol_az_lim1 = -(sol_az_lim1_xy + 90)
                        sol_az_lim2 = -(sol_az_lim2_xy + 90)
                        if self.__city_surfaces[surface_opposite_index]._vertices[0][1] < self.__city_surfaces[x]._centroid[1]:
                            sol_az_lim1 = sol_az_lim1 + 2*sol_az_lim1_xy
                        if sol_az_lim1 < -180:
                            sol_az_lim1 = sol_az_lim1 + 360
                        if sol_az_lim1 > 180:
                            sol_az_lim1 = sol_az_lim1 - 360
                        if self.__city_surfaces[surface_opposite_index]._vertices[2][1] < self.__city_surfaces[x]._centroid[1]:
                            sol_az_lim2 = sol_az_lim2 + 2*sol_az_lim2_xy
                        if sol_az_lim2 < -180:
                            sol_az_lim2 = sol_az_lim2 + 360
                        if sol_az_lim2 > 180:
                            sol_az_lim2 = sol_az_lim2 - 360
                        
                        # Necessary conditions:
                        #    1. solar height less than the solar height limit
                        #    2. solar azimuth between the solar azimuth limits
                        
                        shading_sol_h = np.less(
                            self.weather_file.hourly_data["solar_position_elevation"],
                            sol_h_lim
                        )
                        sol_az_lim_inf = min(sol_az_lim1,sol_az_lim2)
                        sol_az_lim_sup = max(sol_az_lim1,sol_az_lim2)
                        if abs(sol_az_lim_inf - sol_az_lim_sup) < 180:
                            self.__city_surfaces[x].shading_coupled_surfaces[y].append([sol_az_lim_inf,sol_az_lim_sup])
                            shading_sol_az = [
                                np.less(
                                self.weather_file.hourly_data["solar_position_azimuth"],sol_az_lim_sup
                            ),np.greater(
                                self.weather_file.hourly_data["solar_position_azimuth"],sol_az_lim_inf
                            )
                            ]
                            shading_tot = shading_sol_h & shading_sol_az[0] & shading_sol_az[1]
                        else:
                            sol_az_lim_inf = max(sol_az_lim1,sol_az_lim2)
                            sol_az_lim_sup = min(sol_az_lim1,sol_az_lim2)
                            self.__city_surfaces[x].shading_coupled_surfaces[y].append([sol_az_lim_inf,sol_az_lim_sup])
                            shading_sol_az1 = [np.less_equal(self.weather_file.hourly_data["solar_position_azimuth"],180),
                                               np.greater(self.weather_file.hourly_data["solar_position_azimuth"],sol_az_lim_inf)]
                            shading_sol_az2 = [np.less(self.weather_file.hourly_data["solar_position_azimuth"],sol_az_lim_sup),
                                               np.greater_equal(self.weather_file.hourly_data["solar_position_azimuth"],-180)]
                            shading_az1 = shading_sol_az1[0] & shading_sol_az1[1]
                            shading_az2 = shading_sol_az2[0] & shading_sol_az2[1]
                            shading_az = shading_az1 | shading_az2
                            shading_tot = shading_sol_h & shading_az
                        shading[y] = shading_tot
                    for y in range(len(self.__city_surfaces[x].shading_coupled_surfaces)):
                        if y == 0:
                            shading_eff = shading[y]
                        else:
                            shading_eff = shading_eff | shading[y]
                    shading_eff_01 = (1 - np.where(shading_eff==True,1,shading_eff))
                    shading_eff_01 = np.where(shading_eff_01==0, 0. ,shading_eff_01)
                    self.__city_surfaces[x].shading_coefficient = shading_eff_01

    # def create_urban_canyon(self,sim_time,calc,data):
    #
    #     '''
    #     This method allows to evaluate the Urban Heat Island effect
    #
    #     Parameters
    #     ----------
    #     sim_time : list
    #         list containing timestep per hour and hours of simulation info
    #     calc : bool
    #         True if the calculation is performed, False in the opposite case
    #     data : dict
    #         dictionary containing general and specific district information
    #
    #     Returns
    #     -------
    #     None
    #
    #     '''
    #
    #     # Check input data type
    #
    #     if not isinstance(sim_time, list):
    #         raise TypeError(f'ERROR JsonCity class - create_urban_canyon, sim_time is not a list: sim_time {sim_time}')
    #     if not isinstance(calc, bool):
    #         raise TypeError(f'ERROR JsonCity class - create_urban_canyon, calc is not a bool: calc {calc}')
    #     if not isinstance(data, dict):
    #         raise TypeError(f'ERROR JsonCity class - create_urban_canyon, data is not a dict: data {data}')
    #
    #     # Check input data quality
    #
    #     if sim_time[0] > 6:
    #         wrn(f"WARNING JsonCity class - create_urban_canyon, more than 6 timestper per hours - it would be better to reduce ts {sim_time[0]}")
    #
    #     # Urban Heat Island evaluation
    #     if calc:
    #         self.urban_canyon_calc = calc
    #         self.bd_ext_walls = np.array([],dtype = float)
    #         tot_wall_glazed_area = .0
    #         tot_wall_opaque_area = .0
    #         h_builidngs = np.array([], dtype = float)
    #         building_footprints = np.array([], dtype = float)
    #         for bd in self.buildings.values():
    #             self.bd_ext_walls = np.append(self.bd_ext_walls, bd.extWallOpaqueArea + bd.extWallWinArea)
    #             tot_wall_opaque_area += bd.extWallOpaqueArea
    #             tot_wall_glazed_area += bd.extWallWinArea
    #             building_footprints = np.append(building_footprints, bd.footprint)
    #             h_builidngs = np.append(h_builidngs, bd.buildingHeight)
    #
    #         data['tot_wall_opaque_area'] = tot_wall_opaque_area
    #         data['tot_wall_glazed_area'] = tot_wall_glazed_area
    #         data['tot_footprint'] = np.sum(building_footprints)
    #         data['h_builidng_average'] = np.average(h_builidngs, weights = building_footprints)
    #         data['VH_urb'] = (tot_wall_opaque_area + tot_wall_glazed_area)/data['Area']
    #         data['Buildings_density'] = data['tot_footprint'] /data['Area']
    #
    #         # Check data quality
    #
    #         if ((data['Buildings_density'] + data['Vegetation_density']) > 0.9) :
    #             print('WARNING: building density with vegetation density higher than 0.9: check vegetation density')
    #             if ((data['Buildings_density'] + data['Vegetation_density']) >= .99):
    #                 data['Vegetation_density'] = 0.99 - data['Buildings_density']
    #         if data['tot_footprint'] > data['Area']:
    #             sys.exit('Error: the sum of building footprints is higher than City area. Correct city area')
    #
    #         self.urban_canyon_data = data
    #         self.urban_canyon = UrbanCanyon(sim_time,self.urban_canyon_data)
    #     else:
    #         self.urban_canyon_calc = calc
    #         self.urban_canyon_data = None
   
    
    # '''Design Power calculation during design days'''
    # def designdays(self,Plant_calc,Time_to_regime,design_days,weather):
    #
    #     '''
    #     Design Power calculation during design days
    #
    #     Parameters
    #     ----------
    #     Plant_calc : bool
    #         True if plant calculation is performed, False viceversa
    #     Time_to_regime : int
    #         time needed to reach a regime condition for Design Days Calculation
    #     design_days : list
    #         period of design days calculation
    #     weather : RC_classes.WeatherData.Weather obj
    #         object of the class weather WeatherData module
    #
    #     Returns
    #     -------
    #     None
    #
    #     '''
    #
    #     # Check input data type
    #
    #     if not isinstance(Plant_calc, bool):
    #         raise TypeError(f'ERROR JsonCity class - designdays, Plant_calc is not a bool: Plant_calc {Plant_calc}')
    #     if not isinstance(Time_to_regime, int):
    #         raise TypeError(f'ERROR JsonCity class - designdays, Time_to_regime is not a int: Time_to_regime {Time_to_regime}')
    #     if not isinstance(design_days, list):
    #         raise TypeError(f'ERROR JsonCity class - designdays, design_days is not a list: design_days {design_days}')
    #     if not isinstance(weather, Weather):
    #         raise TypeError(f'ERROR JsonCity class, weather is not a RC_classes.WeatherData.Weather: weather {weather}')
    #
    #
    #     # Calculation in Heating and Cooling seasons
    #     for bd in self.buildings.values():
    #         bd.BDdesigndays_Heating(Plant_calc)
    #
    #     for t in design_days[1]:
    #         if t == design_days[1][0]:
    #             x = t
    #             while x < design_days[1][Time_to_regime - 1]:
    #                 T_e = weather.Text[t]
    #                 RH_e = weather.RHext[t]
    #
    #                 if T_e < 0:
    #                     p_extsat = 610.5*np.exp((21.875*T_e)/(265.5+T_e))
    #                 else:
    #                     p_extsat = 610.5*np.exp((17.269*T_e)/(237.3+T_e))
    #
    #                 for bd in self.buildings.values():
    #                     bd.BDdesigndays_Cooling(t,T_e,RH_e,p_extsat,weather.tau,Plant_calc,self.model)
    #
    #                 x = x + 1
    #         else:
    #             T_e = weather.Text[t]
    #             RH_e = weather.RHext[t]
    #
    #             if T_e < 0:
    #                 p_extsat = 610.5*np.exp((21.875*T_e)/(265.5+T_e))
    #             else:
    #                 p_extsat = 610.5*np.exp((17.269*T_e)/(237.3+T_e))
    #
    #             for bd in self.buildings.values():
    #                 bd.BDdesigndays_Cooling(t,T_e,RH_e,p_extsat,weather.tau,Plant_calc,self.model)
    #
    #     # Reset starting values
    #     for bd in self.buildings.values():
    #         for z in bd.zones.values():
    #             z.reset_init_values()
    
    
    # ''' Setting plant of each building and checking plant efficiency'''
    # def cityplants(self,Plants_list,weather):
    #
    #     '''
    #     Setting plant of each building and checking plant efficiency
    #
    #     Parameters
    #     ----------
    #     Plants_list : dict
    #         dictionary contaning all the implemented plants
    #     weather : RC_classes.WeatherData.Weather obj
    #         object of the class weather WeatherData module
    #
    #     Returns
    #     -------
    #     None
    #     '''
    #
    #     # Check input data type
    #
    #     if not isinstance(Plants_list, dict):
    #         raise TypeError(f'ERROR JsonCity class - cityplants, Plants_list is not a dict: Plants_list {Plants_list}')
    #     if not isinstance(weather, Weather):
    #         raise TypeError(f'ERROR JsonCity class, weather is not a RC_classes.WeatherData.Weather: weather {weather}')
    #
    #     # Setting plant
    #     for bd in self.buildings.values():
    #         bd.BDplants(Plants_list,weather)
    
    
    # '''Energy simulation of the city'''
    # def citysim(self,time,weather,Plant_calc,Plants_list):
    #
    #     '''
    #     This method allows the energy simulation of the city
    #
    #     Parameters
    #     ----------
    #     time : simulation timestep
    #         array of int32
    #     weather : RC_classes.WeatherData.Weather obj
    #         object of the class weather WeatherData module
    #     Plant_calc : bool
    #         True if plant calculation is performed, False viceversa
    #     Plants_list : dict
    #         dictionary contaning all the implemented plants
    #
    #     Returns
    #     -------
    #     None
    #     '''
    #
    #     # Check input data type
    #
    #     if not isinstance(time, np.ndarray):
    #         raise TypeError(f'ERROR JsonCity class - citysim, time is not a np.ndarray: time {time}')
    #     if not isinstance(weather, Weather):
    #         raise TypeError(f'ERROR JsonCity class, weather is not a RC_classes.WeatherData.Weather: weather {weather}')
    #     if not isinstance(Plant_calc, bool):
    #         raise TypeError(f'ERROR JsonCity class - citysim, Plant_calc is not a bool: Plant_calc {Plant_calc}')
    #     if not isinstance(Plants_list, dict):
    #         raise TypeError(f'ERROR JsonCity class - citysim, Plants_list is not a dict: Plants_list {Plants_list}')
    #
    #     # Check input data quality
    #     print(time.dtype)
    #     if not time.dtype == np.dtype('int64') and not time.dtype == np.dtype('int32'):
    #         wrn(f"WARNING JsonCity class - citysim, at least a component of the vector time is not a np.int32: time {time}")
    #
    #     # Energy simulation of the city
    #     for t in time:
    #         T_e = weather.Text[t]
    #         RH_e = weather.RHext[t]
    #         w = weather.w[t]
    #         zenith = weather.SolarPosition.zenith[t]
    #         if T_e < 0:
    #             p_extsat = 610.5*np.exp((21.875*T_e)/(265.5+T_e))
    #         else:
    #             p_extsat = 610.5*np.exp((17.269*T_e)/(237.3+T_e))
    #
    #         # Urban Heat Island evaluation
    #         if self.urban_canyon_calc:
    #             radiation = [weather.SolarGains['0.0','0.0','global'].iloc[t],
    #                          weather.SolarGains['0.0','0.0','direct'].iloc[t]]
    #             self.urban_canyon.solve_canyon(t,
    #                                            T_e,
    #                                            w,
    #                                            radiation,
    #                                            self.T_w_0,
    #                                            T_e-weather.dT_er,
    #                                            self.H_waste_0*1000,
    #                                            zenith,
    #                                            [self.T_out_inf,self.T_out_AHU],
    #                                            [self.V_0_inf,self.V_0_vent])
    #             T_e = self.urban_canyon.T_urb[t] - 273.15
    #
    #         # Vectors initialization
    #         T_w_bd = np.array([],dtype = float)
    #         T_out_inf_bd = np.array([],dtype = float)
    #         T_out_vent_bd = np.array([],dtype = float)
    #         V_0_inf_bd = np.array([],dtype = float)
    #         V_0_vent_bd = np.array([],dtype = float)
    #         H_waste_0 = np.array([],dtype = float)
    #
    #         # Linear system resolution
    #         for bd in self.buildings.values():
    #             bd.solve(t,
    #                      T_e,
    #                      RH_e,
    #                      p_extsat,
    #                      weather.tau,
    #                      Plants_list,
    #                      Plant_calc,
    #                      self.model)
    #             T_w_bd = np.append(T_w_bd, bd.T_wall_0)
    #             T_out_inf_bd = np.append(T_out_inf_bd, bd.T_out_inf)
    #             T_out_vent_bd =np.append(T_out_vent_bd, bd.T_out_AHU)
    #             V_0_inf_bd = np.append(V_0_inf_bd, bd.G_inf_0)
    #             V_0_vent_bd = np.append(V_0_vent_bd, bd.G_vent_0)
    #             H_waste_0 = np.append(H_waste_0, bd.H_waste)
    #
    #         # Output post-prcessing in case of Urban Heat Island evaluation
    #         if self.urban_canyon_calc:
    #             self.T_w_0 = np.average(T_w_bd, weights = self.bd_ext_walls)
    #             self.V_0_inf = np.sum(V_0_inf_bd)
    #             self.V_0_vent = np.sum(V_0_vent_bd)
    #             self.H_waste_0 = np.sum(H_waste_0)
    #             try:
    #                 self.T_out_inf = np.average(T_out_inf_bd, weights = V_0_inf_bd)
    #             except ZeroDivisionError:
    #                 self.T_out_inf = 20.
    #             try:
    #                 self.T_out_AHU = np.average(T_out_vent_bd, weights = V_0_vent_bd)
    #             except ZeroDivisionError:
    #                 self.T_out_AHU = 20.
        
    
    # def complexmerge(self):
    #
    #     '''
    #     Post-processing: output vectors in case of geojson mode.
    #     ATTENTION: Buildings with the same name must be listed in the
    #        object city() one after the other
    #
    #     Parameters
    #     ----------
    #     None
    #
    #     Returns
    #     -------
    #     None
    #
    #     '''
    #
    #
    #     nb = len(self.buildings.values())
    #     for y in range(nb-1,-1,-1):
    #         self.complexes[self.city.loc[y]['nome']] = Complex(self.city.loc[y]['nome'])
    #         self.complexes[self.city.loc[y]['nome']].heatFlowC = self.buildings[self.city.loc[y]['id']].heatFlowBD
    #         self.complexes[self.city.loc[y]['nome']].latentFlowC = self.buildings[self.city.loc[y]['id']].latentFlowBD
    #         self.complexes[self.city.loc[y]['nome']].AHUDemandC = self.buildings[self.city.loc[y]['id']].AHUDemandBD
    #         self.complexes[self.city.loc[y]['nome']].AHUDemand_latC = self.buildings[self.city.loc[y]['id']].AHUDemand_latBD
    #         self.complexes[self.city.loc[y]['nome']].AHUDemand_sensC = self.buildings[self.city.loc[y]['id']].AHUDemand_sensBD
    #     i = 0
    #     x = 1
    #     while i < nb:
    #         if i < nb - 1:
    #             if self.city.loc[i]['nome'] == self.city.loc[x]['nome']:
    #                 self.complexes[self.city.loc[i]['nome']].heatFlowC += self.buildings[self.city.loc[x]['id']].heatFlowBD
    #                 self.complexes[self.city.loc[i]['nome']].latentFlowC += self.buildings[self.city.loc[x]['id']].latentFlowBD
    #                 self.complexes[self.city.loc[i]['nome']].AHUDemandC += self.buildings[self.city.loc[x]['id']].AHUDemandBD
    #                 self.complexes[self.city.loc[i]['nome']].AHUDemand_latC += self.buildings[self.city.loc[x]['id']].AHUDemand_latBD
    #                 self.complexes[self.city.loc[i]['nome']].AHUDemand_sensC += self.buildings[self.city.loc[x]['id']].AHUDemand_sensBD
    #         i = i + 1
    #         x = x + 1

    def calibrate(self, print_single_building_results=False, output_type="parquet",
                  limits_setpoint = [18,22],
                  limits_fwalls = [0.75,1.25]):
        """Simulation of the whole city, and memorization and stamp of results.

        Parameters
        ----------
        print_single_building_results : bool, default False
            If True, the prints a file with time step results for each building.
            USE CAREFULLY: It might fill a lot of disk space
        output_type : str, default 'parquet'
            It can be either csv (more suitable for excel but more disk space) or parquet (more efficient but not readable from excel)
        """

        import time
        start = time.time()
        # parallel simulation commented
        # bd_parallel_list = [[bd, self.weather_file, self.output_folder] for bd in self.buildings_objects.values()]
        # def bd_parallel_solve(x):
        #     bd, weather, out_fold = x
        #     bd.simulate(weather, output_folder=out_fold)
        # with concurrent.futures.ThreadPoolExecutor() as executor:
        #     bd_executor = executor.map(bd_parallel_solve, bd_parallel_list)
        #
        # print(f"Parallel simulation : {(time.time() - start)/60:0.2f} min")
        # start = time.time()

        final_results = {}

        index = pd.date_range(start=CONFIG.start_date, periods=CONFIG.number_of_time_steps, freq=f"{CONFIG.time_step}s")
        district_hourly_results = pd.DataFrame(0., index=index, columns=[
            "Gas consumption [Nm3]",
            "Electric consumption [Wh]",
            "Oil consumption [L]",
            "Wood consumption [kg]",
            "TZ sensible load [W]",
            "TZ latent load [W]",
            "TZ AHU pre heater load [W]",
            "TZ AHU post heater load [W]",
            "TZ DHW demand [W]",
        ])
        n_buildings = len(self.buildings_objects)
        counter = 0
        for bd_id, building_info in self.buildings_info.items():
            if counter % 10 == 0:
                print(f"{counter} buildings simulated out of {n_buildings}")
            counter += 1

            info = self.buildings_objects[bd_id]._thermal_zones_list[0].get_zone_info()
            info["Name"] = self.buildings_objects[bd_id].name
            if print_single_building_results:
                cal_res = self.buildings_objects[bd_id].calibrate(self.buildings_info[bd_id]["STDMC_2021"],
                                                                  self.weather_file,
                                                                  limits_setpoint=limits_setpoint,
                                                                  limits_fwalls=limits_fwalls
                                                                  )
                self.buildings_objects[bd_id].update_wall_factor_and_setpoint(cal_res[0][0],cal_res[0][1], self.weather_file)
                results = self.buildings_objects[bd_id].simulate(self.weather_file, output_folder=self.output_folder,
                                                                  output_type=output_type)
                info = self.buildings_objects[bd_id]._thermal_zones_list[0].get_zone_info()
                info["Name"] = self.buildings_objects[bd_id].name
                info["ExtWallCoef_cal"] = cal_res[0][0]
                info["TSet_cal"] = cal_res[0][1]
                info["Calibration output"] = cal_res[4]
                info["Calibration iterations"] = cal_res[3]
                info["Calibration status"] = cal_res[5]
            else:
                cal_res = self.buildings_objects[bd_id].calibrate(self.buildings_info[bd_id]["STDMC_2021"], self.weather_file,
                                                                limits_setpoint = limits_setpoint,
                                                              limits_fwalls = limits_fwalls
                                                                )
                self.buildings_objects[bd_id].update_wall_factor_and_setpoint(cal_res[0][0], cal_res[0][1],
                                                                              self.weather_file)
                results = self.buildings_objects[bd_id].simulate(self.weather_file, output_folder=None)
                info = self.buildings_objects[bd_id]._thermal_zones_list[0].get_zone_info()
                info["Name"] = self.buildings_objects[bd_id].name
                info["ExtWallCoef_cal"] = cal_res[0][0]
                info["TSet_cal"] = cal_res[0][1]
                info["Calibration output"] = cal_res[4]
                info["Calibration iterations"] = cal_res[3]
                info["Calibration status"] = cal_res[5]
            results.index = index
            monthly = results.resample("M").sum()
            gas_consumption = monthly[[col for col in monthly.columns if "gas consumption" in col[0]]].sum(axis=1)
            el_consumption = monthly[[col for col in monthly.columns if "electric consumption" in col[0]]].sum(axis=1)
            oil_consumption = monthly[[col for col in monthly.columns if "oil consumption" in col[0]]].sum(axis=1)
            wood_consumption = monthly[[col for col in monthly.columns if "wood consumption" in col[0]]].sum(axis=1)
            gas_consumption["Total"] = gas_consumption.sum()
            el_consumption["Total"] = el_consumption.sum()
            oil_consumption["Total"] = oil_consumption.sum()
            wood_consumption["Total"] = wood_consumption.sum()
            for i in gas_consumption.index:
                if i == "Total":
                    info[f"{i} gas consumption [Nm3]"] = gas_consumption.loc[i]
                    info[f"{i} electric consumption [Wh]"] = el_consumption.loc[i]
                    info[f"{i} oil consumption [L]"] = oil_consumption.loc[i]
                    info[f"{i} wood consumption [kg]"] = wood_consumption.loc[i]
                else:
                    info[f"{i.month_name()} gas consumption [Nm3]"] = gas_consumption.loc[i]
                    info[f"{i.month_name()} electric consumption [Wh]"] = el_consumption.loc[i]
                    info[f"{i.month_name()} oil consumption [L]"] = oil_consumption.loc[i]
                    info[f"{i.month_name()} wood consumption [kg]"] = wood_consumption.loc[i]
            final_results[bd_id] = info
            district_hourly_results["Gas consumption [Nm3]"] += results["Heating system gas consumption [Nm3]"].iloc[:,
                                                                0]
            district_hourly_results["Oil consumption [L]"] += results["Heating system oil consumption [L]"].iloc[:, 0]
            district_hourly_results["Wood consumption [kg]"] += results["Heating system wood consumption [kg]"].iloc[:,
                                                                0]
            district_hourly_results["Electric consumption [Wh]"] += results[
                                                                        "Heating system electric consumption [Wh]"].iloc[
                                                                    :, 0] \
                                                                    + results[
                                                                          "Cooling system electric consumption [Wh]"].iloc[
                                                                      :, 0] \
                                                                    + results[
                                                                          "Appliances electric consumption [Wh]"].iloc[
                                                                      :, 0]
            district_hourly_results["TZ sensible load [W]"] += results["TZ sensible load [W]"].iloc[:, 0]
            district_hourly_results["TZ latent load [W]"] += results["TZ latent load [W]"].iloc[:, 0]
            district_hourly_results["TZ AHU pre heater load [W]"] += results["TZ AHU pre heater load [W]"].iloc[:, 0]
            district_hourly_results["TZ AHU post heater load [W]"] += results["TZ AHU post heater load [W]"].iloc[:, 0]
            district_hourly_results["TZ DHW demand [W]"] += results["TZ DHW demand [W]"].iloc[:, 0]

        district_hourly_results.to_csv(os.path.join(self.output_folder, "District_hourly_summary.csv"), sep=";")
        bd_summary = pd.DataFrame.from_dict(final_results, orient="index")
        # bd_summary.to_csv(os.path.join(self.output_folder,"Buildings_summary.csv"), sep =";")
        bd_summary.drop(["Name"], axis=1, inplace=True)
        self.output_geojson.set_index("new_id", drop=True, inplace=True)
        new_geojson = pd.concat([self.output_geojson.loc[bd_summary.index],bd_summary],axis=1)
        new_geojson.to_file(os.path.join(self.output_folder, "Buildings_summary.geojson"), driver="GeoJSON")
        new_geojson.drop("geometry", axis=1).to_csv(os.path.join(self.output_folder, "Buildings_summary.csv"), sep=";")

        print(f"Standard simulation : {(time.time() - start) / 60:0.2f} min")<|MERGE_RESOLUTION|>--- conflicted
+++ resolved
@@ -752,38 +752,6 @@
                 )
                 
 
-<<<<<<< HEAD
-            np.replace = use.zone_system['temperature_setpoint'].schedule_lower
-
-            tz.add_temperature_setpoint(use.zone_system['temperature_setpoint'])
-            tz.add_humidity_setpoint(use.zone_system['humidity_setpoint'])
-
-            tz.add_infiltration(use.infiltration['infiltration'])
-            tz.calc_infiltration(self.weather_file)
-
-            ahu = AirHandlingUnit(
-                name = f"ahu Bd {building_info['Name']}",
-                mechanical_vent = use.air_handling_unit_system['ventilation_flow_rate'],
-                supply_temperature = use.air_handling_unit_system['ahu_supply_temperature'],
-                supply_specific_humidity = use.air_handling_unit_system['ahu_supply_humidity'],
-                ahu_operation = use.air_handling_unit_system['ahu_availability'],
-                humidity_control = use.air_handling_unit_system['ahu_humidity_control'],
-                sensible_heat_recovery_eff = use.air_handling_unit_system['ahu_sensible_heat_recovery'],
-                latent_heat_recovery_eff = use.air_handling_unit_system['ahu_latent_heat_recovery'],
-                outdoor_air_ratio = use.air_handling_unit_system['outdoor_air_ratio'],
-                weather = self.weather_file,
-                thermal_zone = tz,
-            )
-            
-
-            tz.design_sensible_cooling_load(self.weather_file, model=self.building_model)
-            
-            tz.design_heating_load(-5.)
-            
-            tz.add_domestic_hot_water(self.weather_file, use.domestic_hot_water['domestic_hot_water'])
-            
-            building_obj.set_hvac_system(building_info["Heating System"], building_info["Cooling System"])
-=======
                 tz.design_sensible_cooling_load(self.weather_file, model=self.building_model)
                 
                 tz.design_heating_load(-5.)
@@ -807,7 +775,7 @@
                 building_info["Cooling System"],
                 heating_system_params = hs_params,
                 cooling_system_params = cs_params)
->>>>>>> 0ec19d4d
+            
             building_obj.set_hvac_system_capacity(self.weather_file)
             # print(f"{int(100*iiii/jjjj)} %: load calc")
 
