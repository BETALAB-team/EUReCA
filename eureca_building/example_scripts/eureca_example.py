"""
List of custom exceptions
"""

__author__ = "Enrico Prataviera"
__credits__ = ["Enrico Prataviera"]
__license__ = "MIT"
__version__ = "0.1"
__maintainer__ = "Enrico Prataviera"

import os
import time


import matplotlib
matplotlib.use('TkAgg')
matplotlib.interactive(True)
import matplotlib.pyplot as plt
import numpy as np
import pandas as pd

#########################################################
# Config loading
# Loads a global config object
from eureca_building.config import load_config

config_path = os.path.join('.', 'config.json')
load_config(config_path)
from eureca_building.config import CONFIG

#########################################################

from eureca_building.weather import WeatherFile
from eureca_building.material import Material
from eureca_building.surface import Surface, SurfaceInternalMass
from eureca_building.internal_load import People, Lights, ElectricLoad
from eureca_building.ventilation import Infiltration, MechanicalVentilation
from eureca_building.thermal_zone import ThermalZone
from eureca_building.air_handling_unit import AirHandlingUnit
from eureca_building.schedule import Schedule
from eureca_building.construction_dataset import ConstructionDataset
from eureca_building.construction import Construction
from eureca_building.setpoints import SetpointDualBand
from eureca_building.building import Building
from eureca_building.domestic_hot_water import DomesticHotWater

#########################################################
# Epw loading
epw_path = os.path.join('..', 'example_scripts', 'ITA_Venezia-Tessera.161050_IGDG.epw')
weather_file = WeatherFile(epw_path,
                           time_steps=CONFIG.ts_per_hour,
                           azimuth_subdivisions=CONFIG.azimuth_subdivisions,
                           height_subdivisions=CONFIG.height_subdivisions, )
#########################################################
path = os.path.join(
    "..",
    "example_scripts",
    "materials_and_construction_test.xlsx",
)
# Define some constructions

dataset = ConstructionDataset.read_excel(path)
roof_cs = dataset.constructions_dict[13]
ceiling_cs = dataset.constructions_dict[17]
floor_cs = dataset.constructions_dict[16]
ext_wall_cs = dataset.constructions_dict[70]
int_wall_cs = dataset.constructions_dict[70]
window_cs = dataset.windows_dict[2]
mat_cs = dataset.materials_dict[1]

ext_wall_from_U = Construction.from_U_value("ExtWall from U", 0.7,weight_class="Medium", construction_type="ExtWall")
#########################################################

# Definition of surfaces
wall_south = Surface(
    "Wall 1",
    vertices=((0, 0, 0), (21.36, 0, 0), (21.36, 0, 6), (0, 0, 6)),
    wwr=0.125,
    surface_type="ExtWall",
    construction=ext_wall_from_U,
    window=window_cs,
)
wall_east = Surface(
    "Wall 2",
    vertices=((21.36, 0, 0), (21.36, 20.42, 0), (21.36, 20.42, 6), (21.36, 0, 6)),
    wwr=0.125,
    surface_type="ExtWall",
    construction=ext_wall_cs,
    window=window_cs,
)
wall_north = Surface(
    "Wall 2",
    vertices=((21.36, 20.42, 0), (0, 20.42, 0), (0, 20.42, 6), (21.36, 20.42, 6)),
    wwr=0.125,
    surface_type="ExtWall",
    construction=ext_wall_cs,
    window=window_cs,
)
wall_west = Surface(
    "Wall 2",
    vertices=((0, 20.42, 0), (0, 0, 0), (0, 0, 6), (0, 20.42, 6)),
    wwr=0.125,
    surface_type="ExtWall",
    construction=ext_wall_cs,
    window=window_cs,
)
floor = Surface(
    "Floor",
    vertices=((0, 0, 0), (0, 20.42, 0), (21.36, 20.42, 0), (21.36, 0, 0)),
    wwr=0.0,
    surface_type="GroundFloor",
    construction=floor_cs,
)
roof = Surface(
    "Roof",
    vertices=((0, 0, 6), (21.36, 0, 6), (21.36, 20.42, 6), (0, 20.42, 6)),
    wwr=0.0,
    surface_type="Roof",
    construction=roof_cs,
)
intwall = SurfaceInternalMass(
    "IntWall",
    area=floor._area*2.5*2,
    surface_type="IntWall",
    construction=int_wall_cs,
)
intceiling = SurfaceInternalMass(
    "IntCeiling",
    area=floor._area,
    surface_type="IntCeiling",
    construction=ceiling_cs,
)

#########################################################
# Loads

ts_h = CONFIG.ts_per_hour
delay_ts = 8760*ts_h+1-ts_h

# A schedule
people_sched = Schedule(
    "PeopleOccupancy1",
    "percent",
    np.array(([0.1] * 7 * ts_h + [0.6] * 2 * ts_h + [0.4] * 5 * ts_h + [0.6] * 10 * ts_h) * 365)[:delay_ts],
)

# Loads
people = People(
    name='occupancy_tz',
    unit='px',
    nominal_value=1.2,
    schedule=people_sched,
    fraction_latent=0.45,
    fraction_radiant=0.3,
    fraction_convective=0.7,
    metabolic_rate=150,
)

lights = Lights(
    name='lights_tz',
    unit='W/m2',
    nominal_value=5.,
    schedule=people_sched,
    fraction_radiant=0.7,
    fraction_convective=0.3,
)

pc = ElectricLoad(
    name='pc_tz',
    unit='W',
    nominal_value=300.,
    schedule=people_sched,
    fraction_radiant=0.2,
    fraction_convective=0.8,
)
#########################################################
# Setpoints
heat_t = Schedule.from_daily_schedule(
    name = "t_heat",
    schedule_type="temperature",
    schedule_week_day=np.array([18] * 7 * ts_h + [21] * 2 * ts_h + [18] * 5 * ts_h + [21] * 10 * ts_h),
    schedule_saturday=np.array([18] * 7 * ts_h + [21] * 2 * ts_h + [18] * 5 * ts_h + [21] * 10 * ts_h) -5,
    schedule_sunday=np.array([18] * 7 * ts_h + [21] * 2 * ts_h + [18] * 5 * ts_h + [21] * 10 * ts_h) - 10,
    schedule_holiday=np.array([18] * 7 * ts_h + [21] * 2 * ts_h + [18] * 5 * ts_h + [21] * 10 * ts_h) * 0,
    holidays = (10,11,12,13,14),
    starting_day = 3,
)

heat_t = Schedule.from_constant_value(
    name = "t_heat",
    schedule_type="temperature",
    value = 15.
)

heat_t = Schedule(
    "t_heat",
    "temperature",
    np.array(([18] * 7 * ts_h + [21] * 2 * ts_h + [18] * 5 * ts_h + [21] * 10 * ts_h) * 365)[:delay_ts],
)

cool_t = Schedule(
    "t_cool",
    "temperature",
    np.array(([28] * 8 * ts_h + [26] * 2 * ts_h + [28] * 4 * ts_h + [26] * 10 * ts_h) * 365)[:delay_ts],
)

heat_h = Schedule(
    "h_heat",
    "dimensionless",
    np.array(([0.1] * 7 * ts_h + [0.3] * 2 * ts_h + [.1] * 5 * ts_h + [.3] * 10 * ts_h) * 365)[:delay_ts],
)

cool_h = Schedule(
    "h_cool",
    "dimensionless",
    np.array(([.9] * 8 * ts_h + [.5] * 2 * ts_h + [.9] * 4 * ts_h + [.5] * 10 * ts_h) * 365)[:delay_ts],
)

t_sp = SetpointDualBand(
    "t_sp",
    "temperature",
    schedule_lower=heat_t,
    schedule_upper=cool_t,
)
h_sp = SetpointDualBand(
    "h_sp",
    "relative_humidity",
    schedule_lower=heat_h,
    schedule_upper=cool_h,
)
#########################################################
# Ventilation

infiltration_sched = Schedule(
    "inf_sched",
    "dimensionless",
    np.array(([.3] * 8 * ts_h + [.5] * 2 * ts_h + [.3] * 4 * ts_h + [.5] * 10 * ts_h) * 365)[:delay_ts],
)

inf_obj = Infiltration(
    name='inf_obj',
    unit='Vol/h',
    nominal_value=1.,
    schedule=infiltration_sched,
)


#########################################################
# Mechanical ventilation
vent_sched = Schedule(
    "vent_sched",
    "dimensionless",
    np.array(([.0] * 8 * ts_h + [1] * 2 * ts_h + [0] * 4 * ts_h + [1] * 10 * ts_h) * 365)[:delay_ts],
)

vent_obj = MechanicalVentilation(
    name='vent_obj',
    unit='Vol/h',
    nominal_value=1,
    schedule=vent_sched,
)

T_supply_sched = Schedule(
    "T_supply_sched",
    "temperature",
    np.array(([23.] * 8 * ts_h + [23.] * 2 * ts_h + [23.] * 4 * ts_h + [23.] * 10 * ts_h) * 365)[:delay_ts],
)

x_supply_sched = Schedule(
    "x_supply_sched",
    "dimensionless",
    np.array(([0.0101] * 8 * ts_h + [0.0101] * 2 * ts_h + [0.0101] * 4 * ts_h + [0.0101] * 10 * ts_h) * 365)[:delay_ts]*0.7,
)

availability_sched = np.array(([0] * 8 * ts_h + [1] * 2 * ts_h + [0] * 4 * ts_h + [1] * 10 * ts_h) * 365)[:delay_ts]
availability_sched[120*24 * ts_h:273*24 * ts_h] = -1*availability_sched[120*24*ts_h:273*24*ts_h]
ahu_availability_sched = Schedule(
    "ahu_availability_sched",
    "availability",
    availability_sched,
)


# DHW

dhw_flow_rate = Schedule(
    "dhw_flow_rate",
    "mass_flow_rate",
    np.array(([.5] * 8 * ts_h  + [.0] * 2 * ts_h  + [.5] * 4 * ts_h  + [.0] * 10 * ts_h ) * 365)[:delay_ts] * 10,
)

dhw_1 = DomesticHotWater(
    "dhw_1",
    calculation_method="Schedule",
    unit = "L/(m2 h)",
    schedule=dhw_flow_rate,

)

dhw_2 = DomesticHotWater(
    "dhw_2",
    calculation_method="UNI-TS 11300-2",
)



#########################################################

zones = []

for i in range(1):
    # Create zone
    tz1 = ThermalZone(
        name="Zone 1",
        surface_list=[wall_south, wall_east, wall_north, wall_west, roof, floor, intwall, intceiling],
        net_floor_area=floor._area*2,
        volume=floor._area*3.3*2)

    zones.append(tz1)
    tz1._ISO13790_params()
    tz1._VDI6007_params()

    tz1.add_internal_load(people)
    tz1.add_internal_load(lights, pc)

    # IHG preprocessing
    tz_loads = tz1.extract_convective_radiative_latent_electric_load()
    tz1.calculate_zone_loads_ISO13790(weather_file)
    # tz1._plot_ISO13790_IHG()

    # 2C model
    tz1.calculate_zone_loads_VDI6007(weather_file)
    # tz1._plot_VDI6007_IHG(weather_file)

    tz1.add_temperature_setpoint(t_sp)
    tz1.add_humidity_setpoint(h_sp)

    # Natural Ventilation preprocessing
    tz1.add_infiltration(inf_obj)
    tz_inf = tz1.calc_infiltration(weather_file)

    ahu = AirHandlingUnit(
    "ahu",
    vent_obj,
    T_supply_sched,
    x_supply_sched,
    ahu_availability_sched,
    True,
    0.5,
    0.5,
    0.9,
    weather_file,
    tz1,
)
    
    cooling_1C_peak_load = tz1.design_sensible_cooling_load(weather_file, model = "1C")
    heating_peak_load = tz1.design_heating_load(-5.)

    tz1.add_domestic_hot_water(weather_file, dhw_1, dhw_2)

    tz2 = ThermalZone(
    name="Zone 2",
    surface_list=[wall_north, wall_west, roof, floor, intceiling],
    net_floor_area=floor._area*2*1.5,
    volume=floor._area*3.3*2*1.5)
    bd = Building("Bd 1", thermal_zones_list=[tz1,tz2], model = "2C")

    zones.append(tz2)
    tz2._ISO13790_params()
    tz2._VDI6007_params()

    tz2.add_internal_load(people)
    tz2.add_internal_load(lights, pc)

    # IHG preprocessing
    tz_loads = tz2.extract_convective_radiative_latent_electric_load()
    tz2.calculate_zone_loads_ISO13790(weather_file)
    # tz1._plot_ISO13790_IHG()

    # 2C model
    tz2.calculate_zone_loads_VDI6007(weather_file)
    # tz1._plot_VDI6007_IHG(weather_file)

    tz2.add_temperature_setpoint(t_sp)
    tz2.add_humidity_setpoint(h_sp)

    # Natural Ventilation preprocessing
    tz2.add_infiltration(inf_obj)
    tz_inf = tz2.calc_infiltration(weather_file)

    ahu = AirHandlingUnit(
    "ahu",
    vent_obj,
    T_supply_sched,
    x_supply_sched,
    ahu_availability_sched,
    True,
    0.5,
    0.5,
    0.9,
    weather_file,
    tz2,
)
    
    cooling_1C_peak_load = tz2.design_sensible_cooling_load(weather_file, model = "1C")
    heating_peak_load = tz2.design_heating_load(-5.)

    tz2.add_domestic_hot_water(weather_file, dhw_1, dhw_2)



    bd.set_hvac_system("Coal Heater, Centralized, High Temp Radiator", "A-W chiller, Centralized, Radiant surface")
    bd.set_hvac_system_capacity(weather_file)
    start = time.time()
    df_res = bd.simulate(weather_file, output_folder="Results")
    print(f"2C model: \n\t{8760 * 2 - 1} time steps\n\t{(time.time() - start):.2f} s")
<<<<<<< HEAD
    #tz1.solve_quasisteadystate_method(weather_file)
    #print(f"2C model: \n\t{8760 * 2 - 1} time steps\n\t{(time.time() - start):.2f} s")
=======
    # tz1.solve_quasisteadystate_method(weather_file)
    # print(f"2C model: \n\t{8760 * 2 - 1} time steps\n\t{(time.time() - start):.2f} s")
>>>>>>> 3bd63acc

# qss_method_results = pd.DataFrame({
#     "Qss TZ Sens [kWh]":tz1.sensible_zone_demand_qss_method,
#     "Qss TZ Lat [kWh]":tz1.latent_zone_demand_qss_method,
#     "Qss AHU Sens [kWh]":tz1.sensible_AHU_demand_qss_method,
#     "Qss AHU Lat [kWh]":tz1.latent_AHU_demand_qss_method,
# })


# qss_method_results['Qss AHU'] = qss_method_results[["Qss AHU Sens [kWh]", "Qss AHU Lat [kWh]"]].sum(axis=1)
# qss_method_results.drop(["Qss AHU Sens [kWh]", "Qss AHU Lat [kWh]"],axis = 1,inplace = True)
<<<<<<< HEAD
#
# qss_method_results.plot(kind='bar')
#
=======

# qss_method_results.plot(kind='bar')

>>>>>>> 3bd63acc
# hourly = pd.read_csv(os.path.join('Results','Results Bd 1.csv'), header = [0,1], delimiter = ";")
# hourly.set_index(pd.date_range(start=CONFIG.start_date,end=CONFIG.final_date,periods=CONFIG.number_of_time_steps), inplace = True)
# hourly.columns = hourly.columns.droplevel(level = 1)
# hourly_res = hourly[['TZ sensible load [W]','TZ latent load [W]','TZ AHU pre heater load [W]','TZ AHU post heater load [W]']]
# hourly_res['AHU'] = hourly_res[['TZ AHU pre heater load [W]','TZ AHU post heater load [W]']].sum(axis=1)
# hourly_res.drop(['TZ AHU pre heater load [W]','TZ AHU post heater load [W]'],axis = 1,inplace = True)
# hourly_res = hourly_res.resample('1M').sum()/1000
<<<<<<< HEAD
#
# hourly_res.plot(kind = 'bar')
#
# fig, [ax1, ax2,ax3] = plt.subplots(nrows = 3)
#
=======

# hourly_res.plot(kind = 'bar')

# fig, [ax1, ax2,ax3] = plt.subplots(nrows = 3)

>>>>>>> 3bd63acc
# for ax, i in zip ([ax1, ax2,ax3],range(3)):
#     pd.DataFrame({
#         qss_method_results.columns[i] : qss_method_results[qss_method_results.columns[i]].values,
#         hourly_res.columns[i] : hourly_res[hourly_res.columns[i]].values,
#     }).plot(ax = ax, kind = 'bar')<|MERGE_RESOLUTION|>--- conflicted
+++ resolved
@@ -414,13 +414,6 @@
     start = time.time()
     df_res = bd.simulate(weather_file, output_folder="Results")
     print(f"2C model: \n\t{8760 * 2 - 1} time steps\n\t{(time.time() - start):.2f} s")
-<<<<<<< HEAD
-    #tz1.solve_quasisteadystate_method(weather_file)
-    #print(f"2C model: \n\t{8760 * 2 - 1} time steps\n\t{(time.time() - start):.2f} s")
-=======
-    # tz1.solve_quasisteadystate_method(weather_file)
-    # print(f"2C model: \n\t{8760 * 2 - 1} time steps\n\t{(time.time() - start):.2f} s")
->>>>>>> 3bd63acc
 
 # qss_method_results = pd.DataFrame({
 #     "Qss TZ Sens [kWh]":tz1.sensible_zone_demand_qss_method,
@@ -431,38 +424,4 @@
 
 
 # qss_method_results['Qss AHU'] = qss_method_results[["Qss AHU Sens [kWh]", "Qss AHU Lat [kWh]"]].sum(axis=1)
-# qss_method_results.drop(["Qss AHU Sens [kWh]", "Qss AHU Lat [kWh]"],axis = 1,inplace = True)
-<<<<<<< HEAD
-#
-# qss_method_results.plot(kind='bar')
-#
-=======
-
-# qss_method_results.plot(kind='bar')
-
->>>>>>> 3bd63acc
-# hourly = pd.read_csv(os.path.join('Results','Results Bd 1.csv'), header = [0,1], delimiter = ";")
-# hourly.set_index(pd.date_range(start=CONFIG.start_date,end=CONFIG.final_date,periods=CONFIG.number_of_time_steps), inplace = True)
-# hourly.columns = hourly.columns.droplevel(level = 1)
-# hourly_res = hourly[['TZ sensible load [W]','TZ latent load [W]','TZ AHU pre heater load [W]','TZ AHU post heater load [W]']]
-# hourly_res['AHU'] = hourly_res[['TZ AHU pre heater load [W]','TZ AHU post heater load [W]']].sum(axis=1)
-# hourly_res.drop(['TZ AHU pre heater load [W]','TZ AHU post heater load [W]'],axis = 1,inplace = True)
-# hourly_res = hourly_res.resample('1M').sum()/1000
-<<<<<<< HEAD
-#
-# hourly_res.plot(kind = 'bar')
-#
-# fig, [ax1, ax2,ax3] = plt.subplots(nrows = 3)
-#
-=======
-
-# hourly_res.plot(kind = 'bar')
-
-# fig, [ax1, ax2,ax3] = plt.subplots(nrows = 3)
-
->>>>>>> 3bd63acc
-# for ax, i in zip ([ax1, ax2,ax3],range(3)):
-#     pd.DataFrame({
-#         qss_method_results.columns[i] : qss_method_results[qss_method_results.columns[i]].values,
-#         hourly_res.columns[i] : hourly_res[hourly_res.columns[i]].values,
-#     }).plot(ax = ax, kind = 'bar')+# qss_method_results.drop(["Qss AHU Sens [kWh]", "Qss AHU Lat [kWh]"],axis = 1,inplace = True)