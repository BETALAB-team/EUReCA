"""
Tests for schedules
"""

__author__ = "Enrico Prataviera"
__credits__ = ["Enrico Prataviera"]
__license__ = "MIT"
__version__ = "0.1"
__maintainer__ = "Enrico Prataviera"

import os
from eureca_building.config import load_config

config_path = os.path.join('.', 'eureca_building', 'test', 'config.json')
load_config(config_path)
from eureca_building.config import CONFIG

import pytest
import numpy as np

from eureca_building.schedule import Schedule
from eureca_building.internal_load import InternalLoad, People, ElectricLoad, Lights
from eureca_building.exceptions import (
    InvalidScheduleType,
    ScheduleOutsideBoundaryCondition,
    InvalidScheduleDimension,
)


class TestSchedule:
    """
    This is a test class for the pytest module.
    It tests Schedules class and Internal Heat Gains
    """

    def test_schedule(self):
        # Standard schedule
        Schedule(
            "Temperature1",
            "temperature",
<<<<<<< HEAD
            np.random.rand(8760*4-3) + 10,
=======
            np.random.rand(CONFIG.number_of_time_steps_year) + 10,
>>>>>>> def5c0d5
        )

    def test_schedule_2(self):
        # Standard schedule
        with pytest.raises(ScheduleOutsideBoundaryCondition):
            Schedule(
                "Temperature1",
                "temperature",
                np.random.rand(8760*4-3) + 10,
                upper_limit=5,
                lower_limit=-10,
            )

    def test_schedule_3(self):
        # Standard schedule
        with pytest.raises(InvalidScheduleDimension):
            Schedule(
                "Temperature1",
                "temperature",
                np.array([[3, 3, 3, 5]]) + 10,
                upper_limit=5,
                lower_limit=-10,
            )


class TestInternalHeatGains:

    def test_IHG_creation(self):
        # Standard IHG
        sched = Schedule(
            "Percent1",
            "percent",
<<<<<<< HEAD
            np.array([0.1, .2, .3, .5] * int(8760*4 / 4))[:-3],
=======
            np.array([0.1, .2, .3, .5] * int(CONFIG.number_of_time_steps_year / 4+ 1))[:-CONFIG.ts_per_hour + 1],
>>>>>>> def5c0d5
            upper_limit=1.,
            lower_limit=0.,
        )

        InternalLoad(
            name='test_IHG',
            nominal_value=10.,
            schedule=sched,
        )

        People(
            name='test_IHG',
            unit='W/m2',
            nominal_value=10.,
            schedule=sched,
            fraction_latent=0.55,
            fraction_radiant=0.3,
            fraction_convective=0.7,
            metabolic_rate=110,
        )

    def test_people_schedules(self):
        # Standard IHG
        sched = Schedule(
            "Percent1",
            "percent",
<<<<<<< HEAD
            np.array([0.1, .2, .3, .5] * int(8760*4 / 4))[:-3],
=======
            np.array([0.1, .2, .3, .5] * int(CONFIG.number_of_time_steps_year / 4+ 1))[:-CONFIG.ts_per_hour + 1],
>>>>>>> def5c0d5
        )

        people1 = People(
            name='test_IHG',
            unit='W/m2',
            nominal_value=10.,
            schedule=sched,
            fraction_latent=0.45,
            fraction_radiant=0.3,
            fraction_convective=0.7,
        )

        conv, rad, lat, el = people1.get_loads(area=2.)
        conv = conv[:4]
        rad = rad[:4]
        lat = lat[:4]
        assert (
                np.linalg.norm(conv - np.array([0.385, 0.77, 1.155, 1.925]) * 2) < 1e-5 and
                np.linalg.norm(rad - np.array([0.165, 0.33, 0.495, 0.825]) * 2) < 1e-5 and
                np.linalg.norm(lat - np.array([1.79928029e-07,
                                               3.59856058e-07,
                                               5.39784086e-07,
                                               8.99640144e-07]) * 2) < 1e-5
        )

    def test_people_schedules_2(self):
        # Standard IHG
        sched = Schedule(
            "Percent1",
            "percent",
<<<<<<< HEAD
            np.array([0.1, .2, .3, .5] * int(8760*4 / 4))[:-3],
=======
            np.array([0.1, .2, .3, .5] * int(CONFIG.number_of_time_steps_year / 4+ 1))[:-CONFIG.ts_per_hour + 1],
>>>>>>> def5c0d5
        )

        people1 = People(
            name='test_IHG',
            unit='px/m2',
            nominal_value=5.,
            schedule=sched,
            fraction_latent=0.45,
            fraction_radiant=0.3,
            fraction_convective=0.7,
            metabolic_rate=150,
        )

        conv, rad, lat, el = people1.get_loads(area=2.)
        conv = conv[:4]
        rad = rad[:4]
        lat = lat[:4]
        assert (
                np.linalg.norm(conv - np.array([57.75,
                                                115.5,
                                                173.25,
                                                288.75,
                                                ])) < 1e-5 and
                np.linalg.norm(rad - np.array([24.75,
                                               49.5,
                                               74.25,
                                               123.75,
                                               ])) < 1e-5 and
                np.linalg.norm(lat - np.array([2.69892E-05,
                                               5.39784E-05,
                                               8.09676E-05,
                                               0.000134946,
                                               ])) < 1e-3
        )

    def test_people_schedules_3(self):
        # Standard IHG
        sched = Schedule(
            "Percent1",
            "percent",
<<<<<<< HEAD
            np.array([0.1, .2, .3, .5] * int(8760*4 / 4))[:-3],
=======
            np.array([0.1, .2, .3, .5] * int(CONFIG.number_of_time_steps_year / 4 + 1))[:-CONFIG.ts_per_hour + 1],
>>>>>>> def5c0d5
        )

        el1 = ElectricLoad(
            name='test_IHG',
            unit='W',
            nominal_value=100.,
            schedule=sched,
            fraction_to_zone=.9,
            fraction_radiant=0.45,
            fraction_convective=0.55,
        )

        conv, rad, lat, el = el1.get_loads()
        conv = conv[:4]
        rad = rad[:4]
        lat = lat[:4]
        assert (
                np.linalg.norm(conv - np.array([4.95,
                                                9.9,
                                                14.85,
                                                24.75,
                                                ])) < 1e-5 and
                np.linalg.norm(rad - np.array([4.05,
                                               8.1,
                                               12.15,
                                               20.25,
                                               ])) < 1e-5 and
                np.linalg.norm(lat - np.array([0,
                                               0,
                                               0,
                                               0,
                                               ])) < 1e-5
        )

        el2 = ElectricLoad(
            name='test_IHG',
            unit='W/m2',
            nominal_value=10.,
            schedule=sched,
            fraction_to_zone=.9,
            fraction_radiant=0.45,
            fraction_convective=0.55,
        )

        conv, rad, lat, el = el2.get_loads(area=2)
        conv = conv[:4]
        rad = rad[:4]
        lat = lat[:4]
        assert (
                np.linalg.norm(conv - np.array([0.99,
                                                1.98,
                                                2.97,
                                                4.95,
                                                ])) < 1e-5 and
                np.linalg.norm(rad - np.array([0.81,
                                               1.62,
                                               2.43,
                                               4.05,
                                               ])) < 1e-5 and
                np.linalg.norm(lat - np.array([0,
                                               0,
                                               0,
                                               0,
                                               ])) < 1e-5
        )

        el3 = ElectricLoad(
            name='test_IHG',
            unit='W/px',
            nominal_value=10.,
            schedule=sched,
            fraction_to_zone=.9,
            fraction_radiant=0.45,
            fraction_convective=0.55,
            number_of_people=3,
        )

        conv, rad, lat , el= el3.get_loads()
        conv = conv[:4]
        rad = rad[:4]
        lat = lat[:4]
        assert (
                np.linalg.norm(conv - np.array([1.485,
                                                2.97,
                                                4.455,
                                                7.425,

                                                ])) < 1e-5 and
                np.linalg.norm(rad - np.array([1.215,
                                               2.43,
                                               3.645,
                                               6.075,
                                               ])) < 1e-5 and
                np.linalg.norm(lat - np.array([0,
                                               0,
                                               0,
                                               0,
                                               ])) < 1e-5
        )

        l1 = Lights(
            name='test_IHG',
            unit='W/m2',
            nominal_value=10.,
            schedule=sched,
            fraction_to_zone=.9,
            fraction_radiant=0.45,
            fraction_convective=0.55,
        )

        conv, rad, lat, el = l1.get_loads(area=2)
        conv = conv[:4]
        rad = rad[:4]
        lat = lat[:4]
        assert (
                np.linalg.norm(conv - np.array([0.99,
                                                1.98,
                                                2.97,
                                                4.95,
                                                ])) < 1e-5 and
                np.linalg.norm(rad - np.array([0.81,
                                               1.62,
                                               2.43,
                                               4.05,
                                               ])) < 1e-5 and
                np.linalg.norm(lat - np.array([0,
                                               0,
                                               0,
                                               0,
                                               ])) < 1e-5
        )<|MERGE_RESOLUTION|>--- conflicted
+++ resolved
@@ -38,11 +38,7 @@
         Schedule(
             "Temperature1",
             "temperature",
-<<<<<<< HEAD
-            np.random.rand(8760*4-3) + 10,
-=======
             np.random.rand(CONFIG.number_of_time_steps_year) + 10,
->>>>>>> def5c0d5
         )
 
     def test_schedule_2(self):
@@ -75,11 +71,7 @@
         sched = Schedule(
             "Percent1",
             "percent",
-<<<<<<< HEAD
-            np.array([0.1, .2, .3, .5] * int(8760*4 / 4))[:-3],
-=======
             np.array([0.1, .2, .3, .5] * int(CONFIG.number_of_time_steps_year / 4+ 1))[:-CONFIG.ts_per_hour + 1],
->>>>>>> def5c0d5
             upper_limit=1.,
             lower_limit=0.,
         )
@@ -106,11 +98,7 @@
         sched = Schedule(
             "Percent1",
             "percent",
-<<<<<<< HEAD
-            np.array([0.1, .2, .3, .5] * int(8760*4 / 4))[:-3],
-=======
             np.array([0.1, .2, .3, .5] * int(CONFIG.number_of_time_steps_year / 4+ 1))[:-CONFIG.ts_per_hour + 1],
->>>>>>> def5c0d5
         )
 
         people1 = People(
@@ -141,11 +129,7 @@
         sched = Schedule(
             "Percent1",
             "percent",
-<<<<<<< HEAD
-            np.array([0.1, .2, .3, .5] * int(8760*4 / 4))[:-3],
-=======
             np.array([0.1, .2, .3, .5] * int(CONFIG.number_of_time_steps_year / 4+ 1))[:-CONFIG.ts_per_hour + 1],
->>>>>>> def5c0d5
         )
 
         people1 = People(
@@ -186,11 +170,7 @@
         sched = Schedule(
             "Percent1",
             "percent",
-<<<<<<< HEAD
-            np.array([0.1, .2, .3, .5] * int(8760*4 / 4))[:-3],
-=======
             np.array([0.1, .2, .3, .5] * int(CONFIG.number_of_time_steps_year / 4 + 1))[:-CONFIG.ts_per_hour + 1],
->>>>>>> def5c0d5
         )
 
         el1 = ElectricLoad(
