"""
Tests
"""

__author__ = "Enrico Prataviera"
__credits__ = ["Enrico Prataviera"]
__license__ = "MIT"
__version__ = "0.1"
__maintainer__ = "Enrico Prataviera"

import os

import pytest
import numpy as np
#########################################################
# Config loading
# Loads a global config object
from eureca_building.config import load_config

config_path = os.path.join('.', 'eureca_building', 'test', 'config.json')
load_config(config_path)
from eureca_building.config import CONFIG

from eureca_building.material import Material, AirGapMaterial
from eureca_building.window import SimpleWindow
from eureca_building.construction import Construction
from eureca_building.construction_dataset import ConstructionDataset
from eureca_building.surface import Surface, SurfaceInternalMass
from eureca_building.exceptions import (
    MaterialPropertyOutsideBoundaries,
    MaterialPropertyNotFound,
    WrongConstructionType,
    Non3ComponentsVertex,
    SurfaceWrongNumberOfVertices,
    WindowToWallRatioOutsideBoundaries,
    InvalidSurfaceType,
    NonPlanarSurface,
    NegativeSurfaceArea,
)


class TestMaterials:
    """
    This is a test class for the pytest module.
    It tests Material class and its property
    """

    def test_material(self):
        # Standard material creation
        Material("Test material")

    def test_material_comp(self):
        # Standard material creation
        Material("Test material", thick=0.100, cond=1.00, spec_heat=1000.0, dens=1000.0)

    def test_material_with_prop_wrong(self):
        # Standard material creation
        with pytest.raises(MaterialPropertyOutsideBoundaries):
            Material("Test material", cond=1000.0)

    def test_material_setter(self):
        # Standard material creation
        mat = Material(
            "Test material", thick=0.100, cond=1.00, spec_heat=1000.0, dens=1000.0
        )

        with pytest.raises(MaterialPropertyOutsideBoundaries):
            mat.thick = 100.0

    def test_material_setter_good(self):
        # Standard material creation
        mat = Material(
            "Test material", thick=0.100, cond=1.00, spec_heat=1000.0, dens=1000.0
        )

        mat.dens = 800.0

    def test_material_setter_list(self):
        # Standard material creation
        mat = Material(
            "Test material", thick=0.100, cond=1.00, spec_heat=1000.0, dens=1000.0
        )

        with pytest.raises(TypeError):
            mat.thick = "fd"

    def test_air_material(self):
        AirGapMaterial("Test material")

    def test_air_material_2(self):
        AirGapMaterial("Test material", thick=0.100, thermal_resistance=1)

    def test_airgapmaterial_with_prop_wrong(self):
        with pytest.raises(MaterialPropertyOutsideBoundaries):
            AirGapMaterial("Test material", thermal_resistance=100)

    def test_airgapmaterial_setter(self):
        mat = AirGapMaterial("Test material", thick=0.100, thermal_resistance=1)

        with pytest.raises(MaterialPropertyOutsideBoundaries):
            mat.thick = 100.0

    def test_airgapmaterial_setter_good(self):
        mat = AirGapMaterial("Test material", thick=0.100, thermal_resistance=1)

        mat.thermal_resistance = 2.0

    def test_airgapmaterial_setter_list(self):
        mat = AirGapMaterial("Test material", thick=0.100, thermal_resistance=1)

        with pytest.raises(TypeError):
            mat.thick = "fd"


class TestConstruction:
    """
    This is a test class for the pytest module.
    It tests Construction class and its property
    """

    def test_wall(self):
        plaster = Material(
            "plaster", thick=0.01, cond=1.0, spec_heat=800.0, dens=2000.0
        )

        hollowed_bricks = Material(
            "hollowed_bricks", thick=0.150, cond=1.4, spec_heat=800.0, dens=2000.0,
        )

        air = AirGapMaterial("AirMaterial", thick=0.02, thermal_resistance=0.5)

        insulation = Material("tyles", thick=0.01, cond=1, spec_heat=840.0, dens=2300.0)

        Construction(
            "ExtWall",
            materials_list=[plaster, hollowed_bricks, air, insulation, plaster],
            construction_type="ExtWall",
        )

    def test_wall_values(self):
        plaster = Material(
            "plaster", thick=0.01, cond=1.0, spec_heat=800.0, dens=2000.0
        )

        hollowed_bricks = Material(
            "hollowed_bricks", thick=0.150, cond=1.4, spec_heat=800.0, dens=2000.0,
        )

        air = AirGapMaterial("AirMaterial", thick=0.02, thermal_resistance=0.5)

        insulation = Material(
            "tyles", thick=0.01, cond=0.03, spec_heat=1000.0, dens=30.0
        )

        ext_wall = Construction(
            "ExtWall",
            materials_list=[plaster, hollowed_bricks, air, insulation, plaster],
            construction_type="ExtWall",
        )

        # U net should be 1.041150223
        # U should be 0.884684616

        assert abs(ext_wall._u_value - 0.884684616) < ext_wall._u_value / 0.001
        assert abs(ext_wall._u_value_net - 1.041150223) < ext_wall._u_value_net / 0.001

    def test_construction_from_U_value(self):

        ext_wall = Construction.from_U_value(
            "ExtWall",
            0.7,
            weight_class = "Medium",
            construction_type="ExtWall",
        )

        # U net should be 1.041150223
        # U should be 0.884684616

        assert abs(ext_wall._u_value - 0.7) < ext_wall._u_value / 0.001

    def test_window_values(self):
        window = SimpleWindow(
            name="window_1",
            u_value=5,
            solar_heat_gain_coef=0.2,
            visible_transmittance=0.3,
            frame_factor=0.1,
            shading_coef_int=0.1,
            shading_coef_ext=0.1,
        )


class TestConstructionDataset:
    """
    This is a test class for the pytest module.
    It tests ConstructionDataset class and its property
    """

    def test_read_excel_method(self):
        path = os.path.join(
            "eureca_building",
            "example_scripts",
            "materials_and_construction_test.xlsx",
        )

        dataset = ConstructionDataset.read_excel(path)


class TestSurface:
    """
    This is a test class for the pytest module.
    It tests Surface class and its property
    """

    def test_creation_of_surface_zero(self):
<<<<<<< HEAD
        surf = Surface("Surface 1", vertices=((0, 0, 0), (0, 1, 1), (0, 1, 2),))
        print(surf._vertices)
=======
        with pytest.raises(SurfaceWrongNumberOfVertices):
            surf = Surface("Surface 1")
>>>>>>> def5c0d5

    def test_creation_of_surface(self):
        surf = Surface("Surface 1", vertices=((0, 0, 0), (0, 1, 1), (0, 1, 2),))
        print(surf._vertices)

    def test_creation_of_surface_fake(self):
        with pytest.raises(SurfaceWrongNumberOfVertices):
            Surface("Surface 1", vertices=((0, 1, 1), (0, 1, 2),))

    def test_nocoplanar_surface(self):
        with pytest.raises(NonPlanarSurface):
            Surface("Surface 1", vertices=((0, 0, 0), (0, 1, 1), (0, 1, 2), (1, 2, 4)))

    def test_wwr_surface(self):
        surf_1 = Surface(
            "Surface 1", vertices=((0, 0, 0), (0, 1, 0), (0, 1, 1), (0, 0, 1)), wwr=0.4,
        )

        assert surf_1._opaque_area == 0.6
        assert surf_1._glazed_area == 0.4

    def test_wwr_surface_2(self):
        with pytest.raises(WindowToWallRatioOutsideBoundaries):
            Surface(
                "Surface 1",
                vertices=((0, 0, 0), (0, 1, 0), (0, 1, 1), (0, 0, 1)),
                wwr=2.0,
            )

    def test_wwr_surface_3(self):
        surf_1 = Surface(
            "Surface 1", vertices=((0, 0, 0), (0, 1, 0), (0, 1, 1), (0, 0, 1)), wwr=0.4,
        )

        surf_1._wwr = 0.2

        assert surf_1._opaque_area == 0.8
        assert surf_1._glazed_area == 0.2

    def test_subdivision_solar_calc(self):
        surf_1 = Surface(
            "Surface 1",
            vertices=((0, 0, 0), (0, 1, 0), (0, 1, 1), (0, 0, 1)),
            wwr=0.4,
            subdivisions_solar_calc={
                "azimuth_subdivisions": 3,
                "height_subdivisions": 5,
            },
        )

    def test_subdivision_solar_calc_2(self):
        with pytest.raises(ValueError):
            surf_1 = Surface(
                "Surface 1",
                vertices=((0, 0, 0), (0, 1, 0), (0, 1, 1), (0, 0, 1)),
                wwr=0.4,
                subdivisions_solar_calc={
                    "azimuth_subdivisions": 1000,
                    "height_subdivisions": 5,
                },
            )

    def test_subdivision_solar_calc_3(self):
        with pytest.raises(ValueError):
            surf_1 = Surface(
                "Surface 1",
                vertices=((0, 0, 0), (0, 1, 0), (0, 1, 1), (0, 0, 1)),
                wwr=0.4,
                subdivisions_solar_calc={
                    "azimuth_subdivisions": 3,
                    "height_subdivisions": 500000,
                },
            )

    def test_subdivision_solar_calc_4(self):
        with pytest.raises(TypeError):
            surf_1 = Surface(
                "Surface 1",
                vertices=((0, 0, 0), (0, 1, 0), (0, 1, 1), (0, 0, 1)),
                wwr=0.4,
                subdivisions_solar_calc={
                    "azimuth_subdivisions": "a",
                    "height_subdivisions": 500000,
                },
            )

    def test_subdivision_solar_calc_5(self):
        surf_1 = Surface(
            "Surface 1", vertices=((0, 0, 0), (0, 1, 0), (0, 1, 1), (0, 0, 1)), wwr=0.4,
        )
        surf_1.subdivisions_solar_calc = {
            "azimuth_subdivisions": 8,
            "height_subdivisions": 3,
        }

    def test_surface_type(self):
        for s_type in ["ExtWall", "GroundFloor", "Roof"]:
            Surface(
                "Surface 1",
                vertices=((0, 0, 0), (0, 1, 0), (0, 1, 1), (0, 0, 1)),
                wwr=0.4,
                surface_type=s_type,
            )

    def test_surface_type_2(self):
        surf_1 = Surface(
            "Surface 1",
            vertices=((0, 0, 0), (0, 1, 0), (0, 1, 1), (0, 0, 1)),
            wwr=0.4,
            surface_type="ExtWall",
        )
        with pytest.raises(InvalidSurfaceType):
            surf_1.surface_type = "bds"

    def test_creation_of_surfaceIM_zero(self):
        surf = SurfaceInternalMass("Surface 1")
        print(surf.name)

    def test_creation_of_surfaceIM(self):
        surf = SurfaceInternalMass("Surface 1", area=10.)
        print(surf._area)

    def test_creation_of_surface_fakeIM(self):
        with pytest.raises(NegativeSurfaceArea):
            SurfaceInternalMass("Surface 1", area=-2.)

    def test_surfaceIM_type(self):
        for s_type in ["IntWall", "IntCeiling", "IntFloor"]:
            SurfaceInternalMass(
                "Surface 1",
                surface_type=s_type,
            )

    def test_surfaceIM_type_wrong(self):
        for s_type in ["IntWall1", "IntC", "IFloor"]:
            with pytest.raises(InvalidSurfaceType):
                SurfaceInternalMass(
                    "Surface 1",
                    surface_type=s_type,
                )<|MERGE_RESOLUTION|>--- conflicted
+++ resolved
@@ -213,13 +213,8 @@
     """
 
     def test_creation_of_surface_zero(self):
-<<<<<<< HEAD
-        surf = Surface("Surface 1", vertices=((0, 0, 0), (0, 1, 1), (0, 1, 2),))
-        print(surf._vertices)
-=======
         with pytest.raises(SurfaceWrongNumberOfVertices):
             surf = Surface("Surface 1")
->>>>>>> def5c0d5
 
     def test_creation_of_surface(self):
         surf = Surface("Surface 1", vertices=((0, 0, 0), (0, 1, 1), (0, 1, 2),))
