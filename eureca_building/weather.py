--- conflicted
+++ resolved
@@ -113,17 +113,7 @@
         self.general_data['height_subdivisions'] = height_subdivisions
         
         # summary of epw monthly statistics
-<<<<<<< HEAD
-        self.monthly_stats = self.monthly_statistics(printer = True)
-        
-        try: 
-            self.replace_weather_data(replacing_data)
-        except FileNotFoundError:
-            raise FileNotFoundError \
-                (f"ERROR Replacing weather data not found in the Input folder.")
-=======
         self.monthly_stats = self.monthly_statistics(printer = False)
->>>>>>> be1c9f95
 
         # Check some weather data values
         if not np.all(np.greater(self.hourly_data["out_air_db_temperature"], -50.)) or not np.all(
