<<<<<<< HEAD
'''This module manages the air handling units'''
=======
"""
This module includes the class to manage the Air Handling Unit
"""

__author__ = "Enrico Prataviera"
__credits__ = ["Enrico Prataviera"]
__license__ = "MIT"
__version__ = "0.1"
__maintainer__ = "Enrico Prataviera"


'''IMPORTING MODULES'''
>>>>>>> c926b43a

import sys
import logging
import copy
import numpy as np

from eureca_building.fluids_properties import air_properties, vapour_properties
from eureca_building.schedule import Schedule
from eureca_building.schedule_properties import ventilation_prop
from eureca_building.ventilation import MechanicalVentilation
from eureca_building.weather import WeatherFile
from eureca_building.exceptions import (
    ScheduleOutsideBoundaryCondition,
    PropertyOutsideBoundaries
)

#%%---------------------------------------------------------------------------------------------------
# AHU class
class AirHandlingUnit:
    '''This class manages the air handling unit.
    Some general variables are set as class variables while the __init__ memorizes the inputs
    '''
<<<<<<< HEAD
    This class manages the air handling unit.
    Some general variables are set as class variables while the __init__ method
    creates just the name

    Methods:
        init
        air_handling_unit_calc
    ''' 
      

=======
>>>>>>> c926b43a
    
    # Class Variables
    cp_air = air_properties["specific_heat"]         # [J/(kg K)]
    p_atm = air_properties["atmospheric_pressure"]   # [Pa]
    r_0 = vapour_properties["latent_heat"]           # [J/kg]
    cpv = vapour_properties["specific_heat"]         # [J/(kg K)]
    
    def __init__(self,
                 name: str,
                 mechanical_vent: MechanicalVentilation,
                 supply_temperature: Schedule,
                 supply_specific_humidity: Schedule,
                 ahu_operation: Schedule,
                 humidity_control: bool,
                 sensible_heat_recovery_eff: float,
                 latent_heat_recovery_eff: float,
                 outdoor_air_ratio: float,
                 weather: WeatherFile,
                 thermal_zone,
<<<<<<< HEAD
                 tag: str = None):
        '''Initializes the AirHandlingUnit class.
        

        Parameters
        ----------
        name : str
            Name of the Air Handling Unit.
        mechanical_vent : MechanicalVentilation
            Ventilation object to define air flow rate.
        supply_temperature : Schedule
            Schedule object with supply temperature of mechanical ventilation system.
        supply_specific_humidity : Schedule
            Schedule object with specific humidity of mechanical ventilation system.
        ahu_operation : Schedule
            Schedule object to define operation (-1 cooling, 1 heating, 0 fan mode).
        humidity_control : bool
            Boolean to consider (True) or not (False) humidification/dehumidification.
        sensible_heat_recovery_eff : float
            Efficiency of sensible heat recovery, must be between 0 and 1.
        latent_heat_recovery_eff : float
            Efficiency of latent heat recovery, must be between 0 and 1.
        outdoor_air_ratio : float
            Outdoor air fraction, must be between 0 and 1.
        weather : WeatherFile
            Weather object.
        thermal_zone : ThermalZone
            ThermalZone object.
        tag : str, optional
            DESCRIPTION. The default is None.

        Raises
        ------
        TypeError
            DESCRIPTION.

        Returns
        -------
        None.

        '''

=======
                 tag: str = None,
                 ):
        """Air Handling Unit Constructor: creates the AHU object and memorizes the attributes (using properties set methods tho check types)

        Parameters
        ----------
        name : str
            name of the Air Handling Unit
        mechanical_vent : MechanicalVentilation
            ventialation object to define air flow rate
        supply_temperature : Schedule
            Schedule object
        supply_specific_humidity : Schedule
            Schedule object
        ahu_operation : Schedule
            Schedule object to define opeartion (-1 cooling, 1 heating, 0 fan mode)
        humidity_control : bool
            whether do humidification/dehumidification
        sensible_heat_recovery_eff : float
            sensible heat recovery efficiency, must be between 0 and 1
        latent_heat_recovery_eff : float
            sensible heat recovery efficiency, must be between 0 and 1
        outdoor_air_ratio : float
            outdoor air fraction, must be between 0 and 1
        weather : Weather
            Weather object
        thermal_zone: ThermalZone
            ThermalZone object
        tag: str
            possible tags

        Raises
        ------
        TypeError
            checks the input type
        ValueError
            checks the input type
        """
>>>>>>> c926b43a
        
        # Check input data type

        if not isinstance(name, str):
            raise TypeError(f'ERROR AHU inizialization, name must be an string: Name {name}')
        
        # Inizialization
        self.ahu_name = name
        self.mechanical_ventilation = mechanical_vent
        self.supply_temperature = supply_temperature
        self.supply_specific_humidity = supply_specific_humidity
        self.ahu_operation = (ahu_operation, weather)
        self.humidity_control = humidity_control
        self.sensible_heat_recovery_eff = sensible_heat_recovery_eff
        self.latent_heat_recovery_eff = latent_heat_recovery_eff
        self.outdoor_air_ratio = outdoor_air_ratio
        self.tag = tag


        self.air_flow_rate_kg_S, self.vapour_flow_rate_kg_S = self.mechanical_ventilation.get_flow_rate(weather, volume = thermal_zone._volume, area = thermal_zone._net_floor_area)

        # Association of AHU to thermal zone
        try:
            thermal_zone.add_air_handling_unit(self, weather)
        except AttributeError:
            raise TypeError(f'ERROR AHU inizialization, thermal zone must be an ThermalZone object: thermal_zone {type(thermal_zone)}')


    @property
    def supply_temperature(self):
        return self._supply_temperature

    @supply_temperature.setter
    def supply_temperature(self, value):
        if not isinstance(value, Schedule):
            raise ValueError(f"Air Handling Unit object {self.ahu_name}, supply_temperature not Schedule: {type(value)}")
        if np.any(np.less(value.schedule, ventilation_prop["mechanical"]['temperature limit'][0])):
            logging.warning(
                f"Air Handling Unit object {self.ahu_name}, supply temperature schedule goes below {ventilation_prop['mechanical']['temperature limit'][0]} °C")
        if np.any(np.greater(value.schedule, ventilation_prop["mechanical"]['temperature limit'][1])):
            logging.warning(
                f"Air Handling Unit object {self.ahu_name}, supply temperature schedule goes above {ventilation_prop['mechanical']['temperature limit'][1]} °C")
        self._supply_temperature = copy.deepcopy(value)

    @property
    def supply_specific_humidity(self):
        return self._supply_specific_humidity

    @supply_specific_humidity.setter
    def supply_specific_humidity(self, value):
        if not isinstance(value, Schedule):
            raise ValueError(f"Air Handling Unit object {self.ahu_name}, supply_specific_humidity not Schedule: {type(value)}")
        if np.any(np.less(value.schedule, ventilation_prop["mechanical"]['specific humidity limit'][0])):
            logging.warning(
                f"Air Handling Unit object {self.ahu_name}, supply specific humidity schedule goes below {ventilation_prop['mechanical']['specific humidity limit'][0]} kg_v/kg_as")
        if np.any(np.greater(value.schedule, ventilation_prop["mechanical"]['specific humidity limit'][1])):
            logging.warning(
                f"Air Handling Unit object {self.ahu_name}, supply specific humidity schedule goes above {ventilation_prop['mechanical']['specific humidity limit'][1]} kg_v/kg_as")
        self._supply_specific_humidity = copy.deepcopy(value)

    @property
    def ahu_operation(self):
        return self._ahu_operation

    @ahu_operation.setter
    def ahu_operation(self, value):
        sched = value[0]
        weather = value[1]
        if not isinstance(sched, Schedule):
            raise ValueError(f"Air Handling Unit object {self.ahu_name}, ahu_operation not Schedule: {type(sched)}")
        if np.any(np.not_equal(sched.schedule,1)*np.not_equal(sched.schedule,0)*np.not_equal(sched.schedule,-1)):
            raise ScheduleOutsideBoundaryCondition(
                f"Air Handling Unit object {self.ahu_name}, ahu_operation schedule with values not allowed: allowed values = [-1,0,1]")
        self._ahu_operation = sched

        # Needed to solve correctly thermal zone in free cooling
        ext_air_db_temp = weather.hourly_data['out_air_db_temperature']
        ext_air_spec_hum = weather.hourly_data['out_air_specific_humidity']
        filt = self._ahu_operation.schedule == 0
        self.supply_temperature.schedule[filt] = ext_air_db_temp[filt]
        self.supply_specific_humidity.schedule[filt] = ext_air_spec_hum[filt]


    @property
    def humidity_control(self):
        return self._humidity_control

    @humidity_control.setter
    def humidity_control(self, value):
        if not isinstance(value, bool):
            raise ValueError(f"Air Handling Unit object {self.ahu_name}, humidity control not bool: {type(value)}")
        self._humidity_control = value

    @property
    def sensible_heat_recovery_eff(self):
        return self._sensible_heat_recovery_eff

    @sensible_heat_recovery_eff.setter
    def sensible_heat_recovery_eff(self, value):
        if not isinstance(value, float):
            raise ValueError(f"Air Handling Unit object {self.ahu_name}, sensible_heat_recovery_eff not float: {type(value)}")
        if value > 1. or value < 0.:
            raise PropertyOutsideBoundaries(
                f"Air Handling Unit object {self.ahu_name}, sensible_heat_recovery_eff in range [0.,1]: {type(value)}")

        self._sensible_heat_recovery_eff = value

    @property
    def latent_heat_recovery_eff(self):
        return self._latent_heat_recovery_eff

    @latent_heat_recovery_eff.setter
    def latent_heat_recovery_eff(self, value):
        if not isinstance(value, float):
            raise ValueError(
                f"Air Handling Unit object {self.ahu_name}, latent_heat_recovery_eff not float: {type(value)}")
        if value > 1. or value < 0.:
            raise PropertyOutsideBoundaries(
                f"Air Handling Unit object {self.ahu_name}, latent_heat_recovery_eff in range [0.,1]: {type(value)}")

        self._latent_heat_recovery_eff = value

    @property
    def outdoor_air_ratio(self):
        return self._outdoor_air_ratio

    @outdoor_air_ratio.setter
    def outdoor_air_ratio(self, value):
        if not isinstance(value, float):
            raise ValueError(
                f"Air Handling Unit object {self.ahu_name}, outdoor_air_ratio not float: {type(value)}")
        if value > 1. or value < 0.:
            raise PropertyOutsideBoundaries(
                f"Air Handling Unit object {self.ahu_name}, outdoor_air_ratio in range [0.,1]: {type(value)}")

        self._outdoor_air_ratio = value
        
    
    def air_handling_unit_calc(self,
                               t,
                               weather,
                               T_int,
                               x_int,
                               ):
<<<<<<< HEAD
        '''Solution for the single time step of the Air Handling Unit
        
=======
        """Solution of the time step calculation. It uses outdoor conditions (from WeatherFile), and zone conditions (from zone)
>>>>>>> c926b43a

        Parameters
        ----------
        t : int
<<<<<<< HEAD
            Timestep [-].
        weather : WeatherObject
            Weather object.
        T_int : float
            Zone internal temperature [°C].
        x_int : TYPE
            Zone internal specific humidity [kg_v/kg_da].
         : TYPE
            DESCRIPTION.

        Raises
        ------
        TypeError
            DESCRIPTION.

        Returns
        -------
        None.

        '''
        
        
=======
            timestep: int [-]
        weather : WeatherFile
            WeatherFile object
        T_int : float
            zone internal temperature: float [°C]
        x_int : float
            zone internal specific humidity: float [kg_v/kg_da]

        Returns
        -------

        """

>>>>>>> c926b43a
        # Check input data type 
        
        if not isinstance(t, int):
            raise TypeError(f'ERROR AHUCalc, bd {self.ahu_name}, time step {t}, input t is not an interger: t {t}')

        T_ext = weather.hourly_data['out_air_db_temperature'][t]
        x_ext = weather.hourly_data['out_air_specific_humidity'][t]

        self._chart_T_ext, self._chart_x_ext = T_ext, x_ext
        self._chart_T_zone, self._chart_x_zone = T_int, x_int

        AHU_operation = self.ahu_operation.schedule[t]
        self.T_sup = self.supply_temperature.schedule[t]
        self.x_sup = self.supply_specific_humidity.schedule[t]
        m_vent = self.air_flow_rate_kg_S[t]

        OutAirRatio = self.outdoor_air_ratio

        # Saturation conditions check
        sat_cond, psat = self.checkSatCond(T_ext,x_ext,self.p_atm)
        if sat_cond == False:
            x_ext = 0.99*0.622*psat/(self.p_atm-0.99*psat)
            if AHU_operation == 0:
                self.x_sup = x_ext
        sat_cond, psat = self.checkSatCond(T_int,x_int,self.p_atm)
        if sat_cond == False:
            logging.warning(f'ERROR  AHUCalc method, bd {self.ahu_name}, time step {t}, Zone conditions outside saturation limit')
        sat_cond, psat = self.checkSatCond(self.T_sup,self.x_sup,self.p_atm)
        if sat_cond == False:
            logging.warning(f'ERROR:  AHUCalc method, bd {self.ahu_name}, time step {t}, Supply conditions outside saturation limit')
        
        
        # Pre-processing on Heat Recovery and Mixer
        # Enthalpy in J/(kg)
        self.h_ext = self.cp_air*T_ext + (self.r_0 + self.cpv*T_ext)*x_ext
        self.h_z = self.cp_air*T_int + (self.r_0 + self.cpv*T_int)*x_int
        
        
        # Heat Recovery Bypass in condition of free heating or cooling
        if (T_int-T_ext)*AHU_operation > 0:
            self.T_hr = T_ext + self.sensible_heat_recovery_eff*(T_int-T_ext)
            self.T_out = T_int - self.sensible_heat_recovery_eff*(T_int-T_ext)
        else:
            self.T_hr = T_ext
            self.T_out = T_int
            # This is the case of free floating (sets the outdoor air ratio to 1)
            OutAirRatio = 1
        if (x_int-x_ext)*AHU_operation > 0:
            self.x_hr = x_ext + self.latent_heat_recovery_eff*(x_int-x_ext)
        else:
            self.x_hr = x_ext
        # Enthalpy in J/(kg)
        self.h_hr = self.cp_air*self.T_hr +(self.r_0 + self.cpv*self.T_hr)*self.x_hr
        
        # Mixer
        # Enthalpy in J/(kg)
        self.h_mix = OutAirRatio*self.h_hr + (1 - OutAirRatio)*self.h_z
        self.x_mix = OutAirRatio*self.x_hr + (1 - OutAirRatio)*x_int
        self.T_mix = (self.h_mix - self.r_0*self.x_mix)/(self.cp_air + self.cpv*self.x_mix)
        
        
        # BATTERIES DEMAND CALCULATION
        
        # SENSIBLE AND LATENT CONTROL MODE
        if self.humidity_control == True:
        
            # Heating mode
            if AHU_operation == 1:
                                
                
                # Adiabatic Saturator
                self.x_as = self.x_sup
                p_as = self.p_atm*self.x_as/(0.622+self.x_as)
                if p_as >= 610.5:
                    self.T_as = 237.3*np.log(p_as/610.5)/(17.269-np.log(p_as/610.5))
                else:
                    self.T_as = 265.5*np.log(p_as/610.5)/(21.875-np.log(p_as/610.5))
                # Enthalpy in J/(kg)
                self.h_as = self.cp_air*self.T_as + (self.r_0 + self.cpv*self.T_as)*self.x_as
                
                
                # Pre-Heater control
                if self.h_mix < self.h_as:
                    self.h_ph = self.h_as
                    self.x_ph = self.x_mix
                    self.T_ph = (self.h_ph-self.r_0*self.x_ph)/(self.cp_air+self.cpv*self.x_ph)
                else:
                    # In this case the Pre-Heater is by-passed
                    self.h_ph = self.h_mix
                    self.x_ph = self.x_mix
                    self.T_ph = self.T_mix
                # Enthalpy in J/(kg)
                self.h_as = self.h_ph
                
                
                # Humidification need check
                if self.x_ph > self.x_sup:
                    self.x_as = self.x_ph
                    self.x_sup = self.x_as
                    self.T_as = (self.h_as - self.r_0*self.x_as)/(self.cp_air+self.cpv*self.x_as)
                
                
                # Controlling T_sup > T_as
                if self.T_sup < self.T_as:
                    self.T_sup = self.T_as
                # Enthalpy in J/(kg)
                self.h_sup = self.cp_air*self.T_sup+(self.r_0+self.cpv*self.T_sup)*self.x_sup
                
                
                # Batteries Demand [W]
                # Pre-Heater
                self.preh_deu_Dem = m_vent*(self.h_ph-self.h_mix)
                self.preh_deu_Dem_sens = m_vent*self.cp_air*(self.T_ph-self.T_mix)
                self.preh_deu_Dem_lat = m_vent*self.r_0*(self.x_ph-self.x_mix)
                # Adiabatic Saturator
                self.sat_Dem = m_vent*(self.h_as-self.h_ph)
                self.sat_Dem_lat = m_vent*self.r_0*(self.x_as-self.x_ph)
                self.sat_Dem_sens = self.sat_Dem-self.sat_Dem_lat
                # Post-Heater
                self.posth_Dem = m_vent*(self.h_sup-self.h_as)
                self.posth_Dem_sens = m_vent*self.cp_air*(self.T_sup-self.T_as)
                self.posth_Dem_lat = m_vent*self.r_0*(self.x_sup - self.x_as)
                # Total Demand
                self.AHU_demand = self.preh_deu_Dem + self.sat_Dem + self.posth_Dem
                self.AHU_demand_sens = self.preh_deu_Dem_sens + self.sat_Dem_sens + self.posth_Dem_sens
                self.AHU_demand_lat = self.preh_deu_Dem_lat + self.sat_Dem_lat + self.posth_Dem_lat

                # Conditions for chart
                self._chart_T_hr,       self._chart_x_hr =          self.T_hr, self.x_hr
                self._chart_T_mix,      self._chart_x_mix =         self.T_mix, self.x_mix
                self._chart_T_preh_deu, self._chart_x_preh_deu =    self.T_ph, self.x_ph
                self._chart_T_as,       self._chart_x_as =          self.T_as, self.x_as
                self._chart_T_posth,    self._chart_x_posth =       self.T_sup, self.x_sup
                
                
                # Cooling mode
            elif AHU_operation == -1:
                
                # Dehumidificator
                self.x_de = self.x_sup
                p_de = self.p_atm*self.x_de/(0.622+self.x_de)
                if p_de >= 610.5:
                    self.T_de = 237.3*np.log(p_de/610.5)/(17.269-np.log(p_de/610.5))
                else:
                    self.T_de = 265.5*np.log(p_de/610.5)/(21.875-np.log(p_de/610.5))
                
                
                # Dehumidifcator and post-heater control
                if self.x_de >= self.x_mix:
                    self.x_de = self.x_mix
                    self.x_sup = self.x_de
                    if self.T_sup <= self.T_mix:
                        self.T_de = self.T_sup
                    else:
                        self.T_de = self.T_mix
                        # self.T_sup = self.T_de  # Why???????
                self.h_de = self.cp_air*self.T_de+(self.r_0+self.cpv*self.T_de)*self.x_de
                self.h_sup = self.cp_air*self.T_sup+(self.r_0+self.cpv*self.T_sup)*self.x_sup
                
                
                # Batteries Demand [kW]
                # Dehumidificator
                self.preh_deu_Dem = m_vent*(self.h_de - self.h_mix)
                self.preh_deu_Dem_sens = m_vent*self.cp_air*(self.T_de - self.T_mix)
                self.preh_deu_Dem_lat = m_vent*self.r_0*(self.x_de - self.x_mix)
                self.sat_Dem = 0.
                self.sat_Dem_lat = 0.
                self.sat_Dem_sens = 0.
                # Post-Heater
                self.posth_Dem = m_vent*(self.h_sup - self.h_de)
                self.posth_Dem_sens = m_vent*self.cp_air*(self.T_sup - self.T_de)
                self.posth_Dem_lat = m_vent*self.r_0*(self.x_sup - self.x_de)
                # Total Demand
                self.AHU_demand = self.preh_deu_Dem + self.posth_Dem
                self.AHU_demand_sens = self.preh_deu_Dem_sens + self.posth_Dem_sens
                self.AHU_demand_lat = self.preh_deu_Dem_lat + self.posth_Dem_lat

                # Conditions for chart
                self._chart_T_hr,       self._chart_x_hr =          self.T_hr, self.x_hr
                self._chart_T_mix,      self._chart_x_mix =         self.T_mix, self.x_mix
                self._chart_T_preh_deu, self._chart_x_preh_deu =    self.T_de, self.x_de
                self._chart_T_as,       self._chart_x_as =          self.T_de, self.x_de
                self._chart_T_posth,    self._chart_x_posth =       self.T_sup, self.x_sup
                

            elif AHU_operation == 0:
                
                # Plant Off
                self.T_hr, self.T_mix, self.T_sup = T_ext, T_ext, T_ext
                self.x_hr, self.x_mix, self.x_sup = x_ext, x_ext, x_ext
                self.h_hr, self.h_mix, self.h_sup = self.h_ext, self.h_ext, self.h_ext

                # Pre-Heater
                self.preh_deu_Dem = 0.
                self.preh_deu_Dem_sens = 0.
                self.preh_deu_Dem_lat = 0.
                # Adiabatic Saturator
                self.sat_Dem = 0.
                self.sat_Dem_lat = 0.
                self.sat_Dem_sens = 0.
                # Post-Heater
                self.posth_Dem = 0.
                self.posth_Dem_sens = 0.
                self.posth_Dem_lat = 0.

                # Batteries Demand [kW]
                self.AHU_demand = 0
                self.AHU_demand_sens = 0
                self.AHU_demand_lat = 0

                # Conditions for chart
                self._chart_T_hr,       self._chart_x_hr =          self.T_hr, self.x_hr
                self._chart_T_mix,      self._chart_x_mix =         self.T_mix, self.x_mix
                self._chart_T_preh_deu, self._chart_x_preh_deu =    self.T_mix, self.x_mix
                self._chart_T_as,       self._chart_x_as =          self.T_mix, self.x_mix
                self._chart_T_posth,    self._chart_x_posth =       self.T_mix, self.x_mix
            
            else:
                print('AHUOnOff value not allowed')
        
        
        # SENSIBLE CONTROL MODE
        if self.humidity_control == False:
            
            
            # Heating mode
            if AHU_operation == 1:
                
                
                # Pre-Heater and Adiabatic Saturator doesn't exist!!
                self.h_ph = self.h_mix
                self.x_ph = self.x_mix
                self.T_ph = self.T_mix
                self.h_as = self.h_ph
                self.x_as = self.x_ph
                self.T_as = self.T_ph
                
                
                # Post-Heater
                if self.T_sup <self.T_as:
                    self.T_sup = self.T_as
                
                self.x_sup = self.x_as
                self.h_sup = self.cp_air*self.T_sup+(self.r_0+self.cpv*self.T_sup)*self.x_sup

                # Pre-Heater
                self.preh_deu_Dem = 0.
                self.preh_deu_Dem_sens = 0.
                self.preh_deu_Dem_lat = 0.
                # Adiabatic Saturator
                self.sat_Dem = 0.
                self.sat_Dem_lat = 0.
                self.sat_Dem_sens = 0.
                # Post-Heater
                self.posth_Dem = m_vent * self.cp_air * (self.T_sup - self.T_as)
                self.posth_Dem_sens = m_vent * self.cp_air * (self.T_sup - self.T_as)
                self.posth_Dem_lat = 0.


                # Batteries Demand [kW]
                self.AHU_demand = m_vent*self.cp_air*(self.T_sup-self.T_as)
                self.AHU_demand_sens = self.AHU_demand
                self.AHU_demand_lat = 0

                # Conditions for chart
                self._chart_T_hr,       self._chart_x_hr =          self.T_hr, self.x_hr
                self._chart_T_mix,      self._chart_x_mix =         self.T_mix, self.x_mix
                self._chart_T_preh_deu, self._chart_x_preh_deu =    self.T_ph, self.x_ph
                self._chart_T_as,       self._chart_x_as =          self.T_as, self.x_as
                self._chart_T_posth,    self._chart_x_posth =       self.T_sup, self.x_sup

    
            elif AHU_operation == -1:
                # Cooling mode

                # Pre-Heater and Adiabatic Saturator doesn't exist!!
                self.h_ph = self.h_mix
                self.x_ph = self.x_mix
                self.T_ph = self.T_mix
                self.h_as = self.h_ph
                self.x_as = self.x_ph
                self.T_as = self.T_ph
                
                if self.T_sup > self.T_mix:
                    self.T_sup = self.T_mix
                    self.x_sup = self.x_mix
                    self.h_sup = self.h_mix
                else:
                    SatCond, psat = self.checkSatCond(self.T_sup,self.x_mix,self.p_atm)
                    if SatCond == False:
                        # print('Info: supply temperature is too low -- changed')

                        if self.T_sup < 0:
                            p_sat = 610.5*np.exp((21.875*self.T_sup)/(265.5+self.T_sup))
                        else:
                            p_sat = 610.5*np.exp((17.269*self.T_sup)/(237.3+self.T_sup))
                        self.x_sup = 0.99*0.622*p_sat/(self.p_atm-0.99*p_sat)
                        self.h_sup = self.cp_air*self.T_sup+(self.r_0+self.cpv*self.T_sup)*self.x_sup
                    else:
                        self.x_sup= self.x_mix
                        self.h_sup = self.cp_air*self.T_sup+(self.r_0+self.cpv*self.T_sup)*self.x_sup

                # Pre-Heater
                self.preh_deu_Dem = 0.
                self.preh_deu_Dem_sens = 0.
                self.preh_deu_Dem_lat = 0.
                # Adiabatic Saturator
                self.sat_Dem = 0.
                self.sat_Dem_lat = 0.
                self.sat_Dem_sens = 0.
                # Post-Heater
                self.posth_Dem = m_vent * self.cp_air * (self.T_sup - self.T_as)
                self.posth_Dem_sens = m_vent * self.cp_air * (self.T_sup - self.T_as)
                self.posth_Dem_lat = 0.
                
                #  Batteries Demand [kW]
                self.AHU_demand = m_vent*(self.h_sup - self.h_mix)
                self.AHU_demand_sens = self.AHU_demand
                self.AHU_demand_lat = 0

                # Conditions for chart
                self._chart_T_hr,       self._chart_x_hr =          self.T_hr, self.x_hr
                self._chart_T_mix,      self._chart_x_mix =         self.T_mix, self.x_mix
                self._chart_T_preh_deu, self._chart_x_preh_deu =    self.T_de, self.x_de
                self._chart_T_as,       self._chart_x_as =          self.T_de, self.x_de
                self._chart_T_posth,    self._chart_x_posth =       self.T_sup, self.x_sup
                
                
            elif AHU_operation == 0:
                # Plant OFF
                
                self.T_hr, self.T_mix, self.T_sup = T_ext, T_ext, T_ext
                self.x_hr, self.x_mix, self.x_sup = x_ext, x_ext, x_ext
                self.h_hr, self.h_mix, self.h_sup = self.h_ext, self.h_ext, self.h_ext

                # Pre-Heater
                self.preh_deu_Dem = 0.
                self.preh_deu_Dem_sens = 0.
                self.preh_deu_Dem_lat = 0.
                # Adiabatic Saturator
                self.sat_Dem = 0.
                self.sat_Dem_lat = 0.
                self.sat_Dem_sens = 0.
                # Post-Heater
                self.posth_Dem = 0.
                self.posth_Dem_sens = 0.
                self.posth_Dem_lat = 0.

                # Batteries Demand [kW]
                self.AHU_demand = 0
                self.AHU_demand_sens = 0
                self.AHU_demand_lat = 0

                # Conditions for chart
                self._chart_T_hr,       self._chart_x_hr =          self.T_hr, self.x_hr
                self._chart_T_mix,      self._chart_x_mix =         self.T_mix, self.x_mix
                self._chart_T_preh_deu, self._chart_x_preh_deu =    self.T_mix, self.x_mix
                self._chart_T_as,       self._chart_x_as =          self.T_mix, self.x_mix
                self._chart_T_posth,    self._chart_x_posth =       self.T_mix, self.x_mix
            
            else:
                sys.exit('AHUOnOff value not allowed at time step: '+str(t))

    def properties(self):
        """ Just a function to print the memorized conditions
        """
        return f"""
HR :\tT {self._chart_T_hr:.1f} °C,\tx {self._chart_x_hr:.5f} kg/kg,\th {self.h_hr:.1f} J/kg
MIX:\tT {self._chart_T_mix:.1f} °C,\tx {self._chart_x_mix:.5f} kg/kg,\th {self.h_mix:.1f} J/kg
PRE:\tT {self._chart_T_preh_deu:.1f} °C,\tx {self._chart_x_preh_deu:.5f} kg/kg,\th {self.h_ph:.1f} J/kg
AS :\tT {self._chart_T_as:.1f} °C,\tx {self._chart_x_as:.5f} kg/kg,\th {self.h_as:.1f} J/kg
SUP:\tT {self._chart_T_posth:.1f} °C,\tx {self._chart_x_posth:.5f} kg/kg,\th {self.h_sup:.1f} J/kg

AHU_SENS:\t{self.AHU_demand_sens} W
AHU_LAT:\t{self.AHU_demand_lat} W
AHU_TOT:\t{self.AHU_demand} W
        """
#%%--------------------------------------------------------------------------------------------------- 
#%%

    def checkSatCond(self, temp, x, p):
        '''
        Check Saturation Condition

        This function takes as inputs temperature [°C] and humidity ratio
        [kg_vap/kg_as] to check if a point is outside saturation conditions

        Parameters
        ----------
        temp : float
            Temperature [°C]
        x : float
            Specific Humidity [kg_vap/kg_as].
        p : float
            Pressure [Pa].

        Returns
        -------
        tuple
            boolean (wheter saturation is reached), and Saturation Pressure [Pa].

        '''

        # Check input data type

        if not isinstance(temp, float):
            raise TypeError(f'ERROR input T is not an interger: T {temp}')
        if not isinstance(x, float):
            raise TypeError(f'ERROR input x is not an interger: x {x}')

        # Control input data quality
        if temp < -40 or temp > 70:
            logging.warning(
                f"WARNING CheckSatCond function, input temperature outside limit boundary [-15,60]: T {temp}"
            )
        if x < 0.0005 or x > 0.040:
            logging.warning(f"WARNING CheckSatCond function, input humidity outside limit boundary [0.0005,0.04]: x {x}")

        # Is or not outside the saturation condition? True/False
        pp = p * x / (0.622 + x)
        if temp < 0:
            psat = 610.5 * np.exp((21.875 * temp) / (265.5 + temp))
        else:
            psat = 610.5 * np.exp((17.269 * temp) / (237.3 + temp))
        if pp - psat > 0.01:
            sat_cond = False
        else:
            sat_cond = True
        return sat_cond, psat

    def _psychro_plot(self):
        """ Just a function to get a psychrometric chart (internal use only)
        """
        try:
            import matplotlib.pyplot as plt
        except ModuleNotFoundError:
            raise ModuleNotFoundError("To run the AirHandlingUnit._psychro_plot you need to install matplotlib package")
        fig, ax = plt.subplots()
        ax.set_ylabel("Specific Humidity [" + "$g_{v}/kg_{da}$" + "]")
        ax.set_xlabel("Temperature [" + "$°C$" + "]")
        ax.set_xlim(-10, 45)
        ax.set_ylim(0, 30)
        ax.set_title("Psychrometric chart")
        t = np.arange(-10, 46, 1)
        p_sat = 6.1094 * np.exp(17.625 * t / (t + 243.04)) * 100
        for ur in np.arange(0.1, 1.1, 0.1):
            p = p_sat * ur
            sh = 0.622 * (p / (101325 - p)) * 1000
            ax.plot(t, sh, 'k-', linewidth=0.3)
            x_text = min([t[-1] - 5, 35])
            y_text = min([sh[-1] - 2, 28])

        ax.text(27.7, 26.9, f"100%", backgroundcolor="white", fontsize=6, ma="center")
        ax.text(30.5, 23.7, f"80%", backgroundcolor="white", fontsize=6, ma="center")
        ax.text(32.5, 20., f"60%", backgroundcolor="white", fontsize=6, ma="center")
        ax.text(34.5, 14.5, f"40%", backgroundcolor="white", fontsize=6, ma="center")
        ax.text(35.8, 8, f"20%", backgroundcolor="white", fontsize=6, ma="center")

        x_text, y_text = -9., 3.5

        for h in np.arange(0., 200., 10.):
            x = (h - 1.006 * t) / (1.86 * t + 2501) * 1000
            ax.plot(t, x, 'k:', linewidth=0.3)
            if y_text < 30.:
                ax.text(x_text, y_text, f"{h:.0f}" + " [" + "$kJ/kg_{da}$" + "]", backgroundcolor="white", fontsize=6)
            x_text += 3
            y_text += 2.7

        self._psychro_chart = (fig, ax)

    def print_psychro_chart(self):
        """ Just a function to print the psychrometric chart with current transformations
        """
        if not hasattr(self, '_psychro_chart'):
            self._psychro_plot()

        fig, ax = self._psychro_chart

        self.values = np.array([
        [self._chart_T_ext, self._chart_x_ext*1000],
        [self._chart_T_hr, self._chart_x_hr*1000],
        [self._chart_T_mix, self._chart_x_mix*1000],
        [self._chart_T_preh_deu, self._chart_x_preh_deu*1000],
        [self._chart_T_as, self._chart_x_as*1000],
        [self._chart_T_posth, self._chart_x_posth*1000]])

        self.values_tz = np.array([
        [self._chart_T_zone, self._chart_x_zone*1000],
        [self._chart_T_mix, self._chart_x_mix*1000]
        ])

        ax.plot(self.values[:,0], self.values[:,1], 'r-o', fillstyle="none")
        ax.plot(self.values_tz[:,0], self.values_tz[:,1], 'k--o',linewidth = 0.6,  fillstyle="none")
        try:
            import matplotlib.pyplot as plt
        except ModuleNotFoundError:
            raise ModuleNotFoundError("To run the AirHandlingUnit._psychro_plot you need to install matplotlib package")
        plt.show()<|MERGE_RESOLUTION|>--- conflicted
+++ resolved
@@ -1,6 +1,4 @@
-<<<<<<< HEAD
-'''This module manages the air handling units'''
-=======
+
 """
 This module includes the class to manage the Air Handling Unit
 """
@@ -13,7 +11,7 @@
 
 
 '''IMPORTING MODULES'''
->>>>>>> c926b43a
+
 
 import sys
 import logging
@@ -36,19 +34,7 @@
     '''This class manages the air handling unit.
     Some general variables are set as class variables while the __init__ memorizes the inputs
     '''
-<<<<<<< HEAD
-    This class manages the air handling unit.
-    Some general variables are set as class variables while the __init__ method
-    creates just the name
-
-    Methods:
-        init
-        air_handling_unit_calc
-    ''' 
-      
-
-=======
->>>>>>> c926b43a
+
     
     # Class Variables
     cp_air = air_properties["specific_heat"]         # [J/(kg K)]
@@ -68,53 +54,11 @@
                  outdoor_air_ratio: float,
                  weather: WeatherFile,
                  thermal_zone,
-<<<<<<< HEAD
-                 tag: str = None):
-        '''Initializes the AirHandlingUnit class.
-        
-
-        Parameters
-        ----------
-        name : str
-            Name of the Air Handling Unit.
-        mechanical_vent : MechanicalVentilation
-            Ventilation object to define air flow rate.
-        supply_temperature : Schedule
-            Schedule object with supply temperature of mechanical ventilation system.
-        supply_specific_humidity : Schedule
-            Schedule object with specific humidity of mechanical ventilation system.
-        ahu_operation : Schedule
-            Schedule object to define operation (-1 cooling, 1 heating, 0 fan mode).
-        humidity_control : bool
-            Boolean to consider (True) or not (False) humidification/dehumidification.
-        sensible_heat_recovery_eff : float
-            Efficiency of sensible heat recovery, must be between 0 and 1.
-        latent_heat_recovery_eff : float
-            Efficiency of latent heat recovery, must be between 0 and 1.
-        outdoor_air_ratio : float
-            Outdoor air fraction, must be between 0 and 1.
-        weather : WeatherFile
-            Weather object.
-        thermal_zone : ThermalZone
-            ThermalZone object.
-        tag : str, optional
-            DESCRIPTION. The default is None.
-
-        Raises
-        ------
-        TypeError
-            DESCRIPTION.
-
-        Returns
-        -------
-        None.
-
-        '''
-
-=======
+
                  tag: str = None,
                  ):
         """Air Handling Unit Constructor: creates the AHU object and memorizes the attributes (using properties set methods tho check types)
+
 
         Parameters
         ----------
@@ -150,7 +94,6 @@
         ValueError
             checks the input type
         """
->>>>>>> c926b43a
         
         # Check input data type
 
@@ -295,40 +238,11 @@
                                T_int,
                                x_int,
                                ):
-<<<<<<< HEAD
-        '''Solution for the single time step of the Air Handling Unit
-        
-=======
         """Solution of the time step calculation. It uses outdoor conditions (from WeatherFile), and zone conditions (from zone)
->>>>>>> c926b43a
 
         Parameters
         ----------
         t : int
-<<<<<<< HEAD
-            Timestep [-].
-        weather : WeatherObject
-            Weather object.
-        T_int : float
-            Zone internal temperature [°C].
-        x_int : TYPE
-            Zone internal specific humidity [kg_v/kg_da].
-         : TYPE
-            DESCRIPTION.
-
-        Raises
-        ------
-        TypeError
-            DESCRIPTION.
-
-        Returns
-        -------
-        None.
-
-        '''
-        
-        
-=======
             timestep: int [-]
         weather : WeatherFile
             WeatherFile object
@@ -342,7 +256,6 @@
 
         """
 
->>>>>>> c926b43a
         # Check input data type 
         
         if not isinstance(t, int):
