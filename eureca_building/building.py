"""
This module includes functions to model the building and it includes the Building class
"""

__author__ = "Enrico Prataviera"
__credits__ = ["Enrico Prataviera"]
__license__ = "MIT"
__version__ = "0.1"
__maintainer__ = "Enrico Prataviera"

import copy
import logging
import os

import numpy as np
import pandas as pd

from eureca_building.config import CONFIG
from eureca_building._auxiliary_function_for_monthly_calc import get_monthly_value_from_annual_vector
from eureca_building.thermal_zone import ThermalZone
from eureca_building.pv_system import PV_system
<<<<<<< HEAD
from eureca_building.solarthermal import SolarThermal_Collector
=======
>>>>>>> fc330d82
from eureca_building.weather import WeatherFile
from eureca_building.systems import hvac_heating_systems_classes, hvac_cooling_systems_classes, System
from eureca_building.exceptions import SimulationError
# %% Building class
class Building:
    """This class is a wrapper for ThermalZone objects and HVAC objects
    """

    def __init__(self, name: str, thermal_zones_list:list,  model:str = "2C"):
        """Constructor of the building class. Memorizes the attributes by means of properties setter.
        Checks also the validity of some attributes

        Parameters
        ----------
        name : str
            Name of the building
        thermal_zone : list
            list of ThermalZone ibjects objects
        model : str, default 2C
            model to be used: 1C or 2C
        """
        # self.PV_systems=[]
        self.name = name
        self._thermal_zones_list = thermal_zones_list
        self._model = model


    @property
    def _thermal_zones_list(self) -> list:
        return self.__thermal_zones_list

    @_thermal_zones_list.setter
    def _thermal_zones_list(self, value: list):
        try:
            value = list(value)
        except ValueError:
            raise TypeError(f"Building {self.name}, the thermal_zone_list must be a list or a tuple: {type(value)}")
        for tz in value:
            if not isinstance(tz, ThermalZone):
                raise TypeError(f"Building {self.name}, non ThermalZone object in thermal_zones_list. ")
        self.__thermal_zones_list = value

    @property
    def _model(self) -> str:
        return self.__model
    
    @_model.setter
    def _model(self, value: str):
        try:
            value = str(value)
        except ValueError:
            raise TypeError(f"Building {self.name}, the model must be a str: {type(value)}")
        if not value in ["1C","2C"]:
            raise TypeError(f"Building {self.name}, model must be 1C or 2C. Model = {value}")
        self.__model = value

    @property
    def heating_system(self) -> System:
        return self._heating_system

    @heating_system.setter
    def heating_system(self, value: System):
        if not isinstance(value, System):
            raise TypeError(f"Building {self.name}, the heating system must be a System object: {type(value)}")
        self._heating_system = value

    @property
    def cooling_system(self) -> System:
        return self._cooling_system

    @cooling_system.setter
    def cooling_system(self, value: System):
        if not isinstance(value, System):
            raise TypeError(f"Building {self.name}, the cooling system must be a System object: {type(value)}")
        self._cooling_system = value
    
    def set_hvac_system(self, heating_system, cooling_system):
        f"""Sets using roperties the heating and cooling system type (strings)

        Available heating systems: {hvac_heating_systems_classes.keys()}
        Available cooling systems: {hvac_cooling_systems_classes.keys()}

        Parameters
        ----------
        heating_system : str
            string to define building heating system
        cooling_system : str
            string to define building cooling system

        Raises
        ------
        KeyError
            if the heating/cooling system is not included in the available list (See above)
        TypeError
            if the heating system does not comply with the Systems metaclass, which is necessary for simulations

        """
        try:
            self.heating_system = hvac_heating_systems_classes[heating_system](heating_system_key = heating_system)
        except KeyError:
            raise KeyError(f"Building {self.name}, heating system not allowed: current heating system {heating_system}. Available heating systems:\n{hvac_heating_systems_classes.keys()}")
        if not isinstance(self.heating_system, System):
            raise TypeError((f"Building {self.name}, heating system does not comply with System class. The heating system class must be created using System interface"))
        try:
            self.cooling_system = hvac_cooling_systems_classes[cooling_system](cooling_system_key = cooling_system)
        except KeyError:
            raise KeyError(f"Building {self.name}, cooling system not allowed: current cooling system {cooling_system}. Available cooling systems:\n{hvac_cooling_systems_classes.keys()}")
        if not isinstance(self.cooling_system, System):
            raise TypeError((f"Building {self.name}, cooling system does not comply with System class. The cooling system class must be created using System interface"))

        # This overrides the convective and radiative fraction to zone
        for tz in self._thermal_zones_list:
            tz.heating_sigma = self.heating_system.sigma
            tz.cooling_sigma = self.cooling_system.sigma

    def set_hvac_system_capacity(self, weather_object):
        f"""Calls the thermal zone heating and cooling capacity for all themrmal zones (must be run after the calculation of zone loads)

        Parameters
        ----------
        weather_object : eureca_building.weather.WeatherFile
            WeatherFile object to use to simulate 
            

        Raises
        ------
        SimulationError
            if thermal_zone design load calculation has not been carried out yet

        """
        heating_capacity, cooling_capacity = 0. ,0.
        dhw_flow_rate = 0.
        try:
            for tz in self._thermal_zones_list:
                cooling_capacity += tz.design_sensible_cooling_system_power
                heating_capacity += tz.design_heating_system_power
                dhw_flow_rate += tz.domestic_hot_water_volume_flow_rate
        except AttributeError:
            raise SimulationError(f"""
Building {self.name}: set_hvac_system_capacity method can run only after ThermalZones design load is calculated. 
Please run thermal zones design_sensible_cooling_load and design_heating_load
""")
        self.heating_system.set_system_capacity(heating_capacity, weather_object)
        self.cooling_system.set_system_capacity(cooling_capacity, weather_object)
        self.heating_system.set_dhw_design_capacity_tank(dhw_flow_rate, weather_object)
<<<<<<< HEAD
=======

    def add_pv_system(self, weather_obj):

        '''
        PV production
        '''
        building_surface_list=[]
        for tz in self._thermal_zones_list:
            for s in tz._surface_list:
                if s.surface_type=="Roof":
                    building_surface_list.append(s)

        self.pv_system = PV_system(name=f"Bd {self.name} PV system",
                               weatherobject=weather_obj,
                               surface_list=building_surface_list)
>>>>>>> fc330d82

    def add_pv_system(self, weather_obj):

        '''
        PV production
        '''
        building_surface_list=[]
        for tz in self._thermal_zones_list:
            for s in tz._surface_list:
                building_surface_list.append(s)

        self.pv_system = PV_system(name=f"Bd {self.name} PV system",
                               weatherobject=weather_obj,
                               surface_list=building_surface_list)
    def add_solar_thermal(self, weather_obj):
        building_surface_list=[]
        for tz in self._thermal_zones_list:
            for s in tz._surface_list:
                building_surface_list.append(s)
        
        try: 
            self.heating_system.solar_thermal_system=SolarThermal_Collector(name=f"Bd {self.name} ST system",
                                   weatherobject=weather_obj,
                                   surface_list=building_surface_list)
        except AttributeError:
            logging.warning(
                f"Bd {self.name} : Add solar thermal should be called after a heating system is created. The simulation will neglect the solar thermal")
        
        
    def solve_timestep(self, t: int, weather: WeatherFile):
        """Runs the thermal zone and hvac systems simulation for the timestep t

        Parameters
        ----------
        t : int
            timestep
        weather_object : eureca_building.weather.WeatherFile
            WeatherFile object to use to simulate
        """
        heat_load, dhw_load, cool_load, air_t, air_rh = 0., 0., 0., 0., 0.
        for tz in self._thermal_zones_list:
            tz.solve_timestep(t, weather, model = self._model)
            air_t += tz.zone_air_temperature
            air_rh += tz.zone_air_rel_humidity
            if tz.sensible_zone_load > 0.:
                heat_load += tz.sensible_zone_load
            else:
                cool_load += tz.sensible_zone_load

            if tz.air_handling_unit.preh_deu_Dem > 0.:
                heat_load += tz.air_handling_unit.preh_deu_Dem
            else:
                cool_load += tz.air_handling_unit.preh_deu_Dem
            heat_load += tz.air_handling_unit.posth_Dem

            # For the moment not latent
            if tz.latent_zone_load > 0.:
                heat_load += tz.latent_zone_load
            else:
                cool_load += tz.latent_zone_load

            if tz.latent_zone_load > 0.:
                heat_load += tz.latent_zone_load
            else:
                cool_load += tz.latent_zone_load

            # DHW
            dhw_load += tz.domestic_hot_water_demand[t]

        air_t /= len(self._thermal_zones_list)
        air_rh /= len(self._thermal_zones_list)
        if hasattr(self, 'solarthermal_system'):
            solar_gain=self.solarthermal_system.gained_heat
        
        else:
            solar_gain =0

        self.heating_system.solve_system(heat_load, dhw_load, weather, t, air_t, air_rh)
        self.cooling_system.solve_system(cool_load, weather, t, air_t, air_rh)

    def simulate(self,
                 weather_object: WeatherFile,
                 t_start: int = CONFIG.start_time_step,
                 t_stop: int = CONFIG.final_time_step,
                 preprocessing_ts: int = 100 * CONFIG.ts_per_hour,
                 output_folder: str = None,
                 output_type: str = "csv",
                 ):
        """Simulate a period and i stores the outputs. Calls solve_timestep method

        Parameters
        ----------
        weather_object : eureca_building.weather.WeatherFile
            WeatherFile object to use to simulate (must be appliad after the calculation of zone loads
        t_start : int (Default first timestep of simulation)
            starting timestep
        t_stop : int (last timestep of simulation)
            stop timestep
        preprocessing_ts : int
            number of preprocessing timesteps
        output_folder : str, default None
            if not None prints building results in the selected folder
        output_type : str, default "csv"
            parquet or csv as output file

        Returns
        ----------
        pandas.DataFrame
            building time step results
        """
        for tz in self._thermal_zones_list:
            tz.reset_init_values()
            
            
        
        results = {
            'TZ Ta [°C]' : np.zeros([CONFIG.number_of_time_steps, len(self._thermal_zones_list)]),
            'TZ To [°C]' : np.zeros([CONFIG.number_of_time_steps, len(self._thermal_zones_list)]),
            'TZ Tmr [°C]' : np.zeros([CONFIG.number_of_time_steps, len(self._thermal_zones_list)]),
            'TZ RH [-]' : np.zeros([CONFIG.number_of_time_steps, len(self._thermal_zones_list)]),
            'TZ sensible load [W]' : np.zeros([CONFIG.number_of_time_steps, len(self._thermal_zones_list)]),
            'TZ latent load [W]' : np.zeros([CONFIG.number_of_time_steps, len(self._thermal_zones_list)]),
            'TZ AHU pre heater load [W]' : np.zeros([CONFIG.number_of_time_steps, len(self._thermal_zones_list)]),
            'TZ AHU post heater load [W]' : np.zeros([CONFIG.number_of_time_steps, len(self._thermal_zones_list)]),
            'TZ AHU electric load [W]' : np.zeros([CONFIG.number_of_time_steps, len(self._thermal_zones_list)]),
            'TZ DHW volume flow rate [L/s]' : np.zeros([CONFIG.number_of_time_steps, len(self._thermal_zones_list)]),
            'TZ DHW demand [W]' : np.zeros([CONFIG.number_of_time_steps, len(self._thermal_zones_list)]),

            'DHW tank charging mode [-]' : np.zeros([CONFIG.number_of_time_steps, 1]),
            'DHW tank charge [-]' : np.zeros([CONFIG.number_of_time_steps, 1]),
            'DHW tank charging rate [W]' : np.zeros([CONFIG.number_of_time_steps, 1]),

<<<<<<< HEAD
            'Storage Tank Charge [%]' : np.zeros([CONFIG.number_of_time_steps, 1]),
            'Solar Thermal Production [Wh]' : np.zeros([CONFIG.number_of_time_steps, 1]),
            'Non-Renewable DHW [Wh]' : np.zeros([CONFIG.number_of_time_steps, 1]),
            'Solar Production [Nm3]' : np.zeros([CONFIG.number_of_time_steps, 1]),
=======
>>>>>>> fc330d82
            'Heating system gas consumption [Nm3]' : np.zeros([CONFIG.number_of_time_steps, 1]),
            'Heating system oil consumption [L]' : np.zeros([CONFIG.number_of_time_steps, 1]),
            'Heating system coal consumption [kg]' : np.zeros([CONFIG.number_of_time_steps, 1]),
            'Heating system wood consumption [kg]' : np.zeros([CONFIG.number_of_time_steps, 1]),
            'Heating system DH consumption [Wh]' : np.zeros([CONFIG.number_of_time_steps, 1]),
            'Heating system electric consumption [Wh]' : np.zeros([CONFIG.number_of_time_steps, 1]),
            'Cooling system electric consumption [Wh]': np.zeros([CONFIG.number_of_time_steps, 1]),
            # 'PV Production [W]': np.zeros([CONFIG.number_of_time_steps, 1]),
            'AHU electric consumption [Wh]': np.zeros([CONFIG.number_of_time_steps, 1]),
            'Appliances electric consumption [Wh]': np.zeros([CONFIG.number_of_time_steps, 1]),
            'Electric consumption [Wh]':np.zeros([CONFIG.number_of_time_steps, 1])
        }
        
        
        
        # Associate solar thermal to the building
        self.add_solar_thermal(weather_object)

        
        electric_consumption = np.array([tz.electric_load for tz in self._thermal_zones_list]).sum(axis=0) / CONFIG.ts_per_hour
        results['Appliances electric consumption [Wh]'][:, 0] = electric_consumption[CONFIG.start_time_step:CONFIG.final_time_step]

        results['TZ DHW volume flow rate [L/s]'] = 1000 * np.array([tz.domestic_hot_water_volume_flow_rate for tz in self._thermal_zones_list]).T[CONFIG.start_time_step:CONFIG.final_time_step]
        results['TZ DHW demand [W]'] = np.array([tz.domestic_hot_water_demand for tz in self._thermal_zones_list]).T[CONFIG.start_time_step:CONFIG.final_time_step]

        for t in range(t_start - preprocessing_ts, t_stop):
            self.solve_timestep(t, weather_object)

                 
            results['TZ Ta [°C]'][t - t_start,:] = [tz.zone_air_temperature for tz in self._thermal_zones_list]
            results['TZ To [°C]'][t - t_start,:] = [tz.zone_operative_temperature for tz in self._thermal_zones_list]
            results['TZ Tmr [°C]'][t - t_start,:] = [tz.zone_mean_radiant_temperature for tz in self._thermal_zones_list]
            results['TZ RH [-]'][t - t_start,:] = [tz.zone_air_rel_humidity for tz in self._thermal_zones_list]

            results['TZ sensible load [W]'][t - t_start, :] = [tz.sensible_zone_load for tz in self._thermal_zones_list]
            results['TZ latent load [W]'][t - t_start, :] = [tz.latent_zone_load for tz in self._thermal_zones_list]

            results['TZ AHU pre heater load [W]'][t - t_start, :] = [tz.air_handling_unit.preh_deu_Dem for tz in self._thermal_zones_list]
            results['TZ AHU post heater load [W]'][t - t_start, :] = [tz.air_handling_unit.posth_Dem for tz in self._thermal_zones_list]
            results['TZ AHU electric load [W]'][t - t_start, :] = [tz.AHU_electric_consumption for tz in
                                                                      self._thermal_zones_list]

            results['DHW tank charging mode [-]'][t - t_start, 0] = self.heating_system.charging_mode
            results['DHW tank charge [-]'][t - t_start, 0] = self.heating_system.dhw_tank_current_charge_perc
<<<<<<< HEAD
            results['Solar Thermal Production [Wh]'][t - t_start,0] = self.heating_system.solar_thermal_gain
            results['Non-Renewable DHW [Wh]'][t - t_start,0] = self.heating_system.dhw_capacity_to_tank
=======
            results['DHW tank charging rate [W]'][t - t_start, 0] = self.heating_system.dhw_capacity_to_tank


>>>>>>> fc330d82
            results['Heating system gas consumption [Nm3]'][t - t_start,0] = self.heating_system.gas_consumption
            results['Heating system oil consumption [L]'][t - t_start,0] = self.heating_system.oil_consumption
            results['Heating system coal consumption [kg]'][t - t_start,0] = self.heating_system.coal_consumption
            results['Heating system wood consumption [kg]'][t - t_start,0] = self.heating_system.wood_consumption
            results['Heating system DH consumption [Wh]'][t - t_start,0] = self.heating_system.DH_consumption
            results['Heating system electric consumption [Wh]'][t - t_start,0] = self.heating_system.electric_consumption
            results['Cooling system electric consumption [Wh]'][t - t_start,0] = self.cooling_system.electric_consumption
            results['AHU electric consumption [Wh]'][t - t_start,0] = results['TZ AHU electric load [W]'][t - t_start, :].sum() / CONFIG.ts_per_hour


    
        # Saving results

        tz_labels = [res for res in results.keys() if res.startswith("TZ")]
        bd_labels = [res for res in results.keys() if not res.startswith("TZ")]
        tz_names = [tz.name for tz in self._thermal_zones_list]
        columns_tz = pd.MultiIndex.from_product([tz_labels,tz_names])
        columns_bd = pd.MultiIndex.from_product([bd_labels,[f"Bd {self.name}"]])
        Time_index = pd.date_range(start = CONFIG.start_date,periods = CONFIG.number_of_time_steps, freq = f"{CONFIG.time_step}s")
        tz = pd.DataFrame(0., index = range(CONFIG.number_of_time_steps), columns = columns_tz)
        bd = pd.DataFrame(0., index = range(CONFIG.number_of_time_steps), columns = columns_bd)
        total = pd.concat([bd, tz], axis=1)
        for tz_result_label in tz_labels:
            total[tz_result_label] = results[tz_result_label]
        for bd_result_label in bd_labels:
            total[bd_result_label] = results[bd_result_label]
        total.index=Time_index    
        total['Electric consumption [Wh]'] += total["Heating system electric consumption [Wh]"]\
                + total["Cooling system electric consumption [Wh]"] \
                + total["Appliances electric consumption [Wh]"] \
                + total['AHU electric consumption [Wh]']

        # Associate PV to the building
        if hasattr(self, 'pv_system'):
            pv_production=self.pv_system.pv_production()
            [BatteryState , tobattery, frombattery, togrid, fromgrid, directsolar]=self.pv_system.Battery_charge(electricity=total['Electric consumption [Wh]'].iloc[:, 0].values,pv_prod=pv_production)
        else:
            pv_production = 0.
            [BatteryState, tobattery, frombattery, togrid, fromgrid, directsolar] = [np.nan]*6
            fromgrid = total['Electric consumption [Wh]'].iloc[:, 0].values
            togrid = 0.

        total["PV production [Wh]",f"Bd {self.name}"]=pv_production
        total["Battery State [%]",f"Bd {self.name}"]=BatteryState
        total["Given to Batteries [Wh]",f"Bd {self.name}"]=tobattery
        
        total["Taken from the Batteries [Wh]",f"Bd {self.name}"]=frombattery
        total["Given to Grid [Wh]",f"Bd {self.name}"]=togrid
        total["Taken from the Gird [Wh]",f"Bd {self.name}"]=fromgrid
        total["directly from the PV [Wh]",f"Bd {self.name}"]=directsolar
        total["PV System self consumption",f"Bd {self.name}"]=(frombattery+directsolar)/(fromgrid+frombattery+directsolar)

         
        #total = pd.concat([total, pv_production], axis=1)
        #pv_production=tz.pv_production.interpolate(method="time")
        if output_folder != None:
            if not os.path.isdir(output_folder):
                os.mkdir(output_folder)
            if output_type == 'csv':
                total.to_csv(os.path.join(output_folder, f"Results {self.name}.csv"), float_format='%.2f', index = False, sep =";")
            elif output_type == 'parquet':
                total.to_parquet(os.path.join(output_folder, f"Results {self.name}.parquet.snappy"), engine="pyarrow", compression = "snappy")
            else:
                raise KeyError(f"Building simulation: output file type can be either 'csv' or 'parquet'. Current output type: {output_type}")
        return total

    def simulate_quasi_steady_state(self,
                 weather_object: WeatherFile,
                 output_folder: str = None,
                 output_type: str = "csv",
                 ):
        """Simulate a period and i stores the outputs. Calls solve_timestep method

        Parameters
        ----------
        weather_object : eureca_building.weather.WeatherFile
            WeatherFile object to use to simulate (must be appliad after the calculation of zone loads
        output_folder : str, default None
            if not None prints building results in the selected folder
        output_type : str, default "csv"
            parquet or csv as output file

        Returns
        ----------
        pandas.DataFrame
            building time step results
        """
        for tz in self._thermal_zones_list:
            tz.reset_init_values()

        results = {}

        electric_consumption = np.array([tz.electric_load for tz in self._thermal_zones_list]).sum(
            axis=0) / CONFIG.ts_per_hour # Wh

        results['Appliances electric consumption [Wh]'] = get_monthly_value_from_annual_vector(electric_consumption,
        method='sum')

        DHW_Demand = np.array([tz.domestic_hot_water_demand for tz in self._thermal_zones_list]).T.sum(axis = 1) / CONFIG.ts_per_hour
        DHW_Demand = get_monthly_value_from_annual_vector(DHW_Demand,method='sum')

        heat_demand = np.array([0]*12)
        cool_demand = np.array([0]*12)
        for tz in self._thermal_zones_list:
            tz.solve_quasisteadystate_method(weather_object)
            shd = np.clip(tz.sensible_zone_demand_qss_method, 0, None)*1000 # Wh
            lhd = np.clip(tz.latent_zone_demand_qss_method, 0, None)*1000 # Wh
            sad = np.clip(tz.sensible_AHU_demand_qss_method, 0, None)*1000 # Wh
            lad = np.clip(tz.latent_AHU_demand_qss_method, 0, None)*1000 # Wh
            heat_demand = heat_demand + shd + lhd + sad + lad

            shd = np.clip(tz.sensible_zone_demand_qss_method, None, 0)*1000 # Wh
            lhd = np.clip(tz.latent_zone_demand_qss_method, None, 0)*1000 # Wh
            sad = np.clip(tz.sensible_AHU_demand_qss_method, None, 0)*1000 # Wh
            lad = np.clip(tz.latent_AHU_demand_qss_method, None, 0)*1000 # Wh
            cool_demand = cool_demand + shd + lhd + sad + lad

        try:
            self.heating_system.solve_quasi_steady_state(heat_demand, DHW_Demand)
        except AttributeError:
            raise AttributeError("Heating system not allowed. If solving with quasi steady state, heating system must have a quasi steady state method solution... ")
        try:
            self.cooling_system.solve_quasi_steady_state(cool_demand)
        except AttributeError:
            raise AttributeError("Cooling system not allowed. If solving with quasi steady state, cooling system must have a quasi steady state method solution... ")

        results['TZ heating demand [Wh]'] = heat_demand
        results['TZ cooling demand [Wh]'] = cool_demand
        results['TZ DHW demand [Wh]'] = DHW_Demand

        results['Heating system gas consumption [Nm3]'] = self.heating_system.gas_consumption
        results['Heating system oil consumption [L]'] = self.heating_system.oil_consumption
        results['Heating system coal consumption [kg]'] = self.heating_system.coal_consumption
        results['Heating system wood consumption [kg]'] = self.heating_system.wood_consumption
        results['Heating system DH consumption [Wh]'] = self.heating_system.DH_consumption
        results['Heating system electric consumption [Wh]'] = self.heating_system.electric_consumption
        results['Cooling system electric consumption [Wh]'] = self.cooling_system.electric_consumption

        results = pd.DataFrame(results)

        # total = pd.concat([total, pv_production], axis=1)
        # pv_production=tz.pv_production.interpolate(method="time")
        if output_folder != None:
            if not os.path.isdir(output_folder):
                os.mkdir(output_folder)
            if output_type == 'csv':
                results.to_csv(os.path.join(output_folder, f"Results {self.name}.csv"), float_format='%.2f', index=False,
                             sep=";")
            elif output_type == 'parquet':
                results.to_parquet(os.path.join(output_folder, f"Results {self.name}.parquet.snappy"), engine="pyarrow",
                                 compression="snappy")
            else:
                raise KeyError(
                    f"Building simulation: output file type can be either 'csv' or 'parquet'. Current output type: {output_type}")

        return results

    def get_geojson_feature_parser(self):
        """Function to get the json dictionary of building properties to stamp the output geojson

        Returns
        ----------
        dict
            dict with some info of the building
        """

        floors = []

        for s in self._thermal_zones_list[0]._surface_list:
            if s.surface_type == "GroundFloor":
                vtxs = s._vertices
                vtxs = [[vtx[0], vtx[1]] for vtx in vtxs]
                floors.append(vtxs)

        return {
            "type": "Feature",
            "properties": {
                "id": self.name,
                "new_id": self.name,
                "Name": self.name,
                },
            "geometry":{
                "type": "MultiPolygon",
                "coordinates": [floors]
            }
        }
    

<|MERGE_RESOLUTION|>--- conflicted
+++ resolved
@@ -19,10 +19,7 @@
 from eureca_building._auxiliary_function_for_monthly_calc import get_monthly_value_from_annual_vector
 from eureca_building.thermal_zone import ThermalZone
 from eureca_building.pv_system import PV_system
-<<<<<<< HEAD
 from eureca_building.solarthermal import SolarThermal_Collector
-=======
->>>>>>> fc330d82
 from eureca_building.weather import WeatherFile
 from eureca_building.systems import hvac_heating_systems_classes, hvac_cooling_systems_classes, System
 from eureca_building.exceptions import SimulationError
@@ -168,8 +165,6 @@
         self.heating_system.set_system_capacity(heating_capacity, weather_object)
         self.cooling_system.set_system_capacity(cooling_capacity, weather_object)
         self.heating_system.set_dhw_design_capacity_tank(dhw_flow_rate, weather_object)
-<<<<<<< HEAD
-=======
 
     def add_pv_system(self, weather_obj):
 
@@ -181,21 +176,6 @@
             for s in tz._surface_list:
                 if s.surface_type=="Roof":
                     building_surface_list.append(s)
-
-        self.pv_system = PV_system(name=f"Bd {self.name} PV system",
-                               weatherobject=weather_obj,
-                               surface_list=building_surface_list)
->>>>>>> fc330d82
-
-    def add_pv_system(self, weather_obj):
-
-        '''
-        PV production
-        '''
-        building_surface_list=[]
-        for tz in self._thermal_zones_list:
-            for s in tz._surface_list:
-                building_surface_list.append(s)
 
         self.pv_system = PV_system(name=f"Bd {self.name} PV system",
                                weatherobject=weather_obj,
@@ -318,13 +298,10 @@
             'DHW tank charge [-]' : np.zeros([CONFIG.number_of_time_steps, 1]),
             'DHW tank charging rate [W]' : np.zeros([CONFIG.number_of_time_steps, 1]),
 
-<<<<<<< HEAD
             'Storage Tank Charge [%]' : np.zeros([CONFIG.number_of_time_steps, 1]),
             'Solar Thermal Production [Wh]' : np.zeros([CONFIG.number_of_time_steps, 1]),
             'Non-Renewable DHW [Wh]' : np.zeros([CONFIG.number_of_time_steps, 1]),
             'Solar Production [Nm3]' : np.zeros([CONFIG.number_of_time_steps, 1]),
-=======
->>>>>>> fc330d82
             'Heating system gas consumption [Nm3]' : np.zeros([CONFIG.number_of_time_steps, 1]),
             'Heating system oil consumption [L]' : np.zeros([CONFIG.number_of_time_steps, 1]),
             'Heating system coal consumption [kg]' : np.zeros([CONFIG.number_of_time_steps, 1]),
@@ -369,14 +346,8 @@
 
             results['DHW tank charging mode [-]'][t - t_start, 0] = self.heating_system.charging_mode
             results['DHW tank charge [-]'][t - t_start, 0] = self.heating_system.dhw_tank_current_charge_perc
-<<<<<<< HEAD
             results['Solar Thermal Production [Wh]'][t - t_start,0] = self.heating_system.solar_thermal_gain
             results['Non-Renewable DHW [Wh]'][t - t_start,0] = self.heating_system.dhw_capacity_to_tank
-=======
-            results['DHW tank charging rate [W]'][t - t_start, 0] = self.heating_system.dhw_capacity_to_tank
-
-
->>>>>>> fc330d82
             results['Heating system gas consumption [Nm3]'][t - t_start,0] = self.heating_system.gas_consumption
             results['Heating system oil consumption [L]'][t - t_start,0] = self.heating_system.oil_consumption
             results['Heating system coal consumption [kg]'][t - t_start,0] = self.heating_system.coal_consumption
