--- conflicted
+++ resolved
@@ -1380,14 +1380,7 @@
         # nat_vent_mass_flow = self.natural_ventilation.get_timestep_ventilation_mass_flow(t, self.zone_air_temperature, weather)
         # nv_outcomes = self.natural_ventilation.get_timestep_ventilation_mass_flow(t, self.zone_air_temperature, weather)
         # nat_vent_vol_flow = nv_outcomes[2]  #m3/s
-<<<<<<< HEAD
-        if self.natural_ventilation is not None:
-            nat_vent_vol_flow = self.natural_ventilation.get_timestep_ventilation_mass_flow(t, self.zone_air_temperature, weather)
-        else:
-            nat_vent_vol_flow = 0.
-=======
         nat_vent_vol_flow = 0 if self.natural_ventilation is None else self.natural_ventilation.get_timestep_ventilation_mass_flow(t, self.zone_air_temperature, weather)
->>>>>>> dfd5c565
         nat_vent_mass_flow = nat_vent_vol_flow * air_properties['density']  # [kg/s]
         self.nat_vent_air_flow_rate[t] = nat_vent_mass_flow  # [kg/s]
         # self.nat_vent_info = {
@@ -1405,14 +1398,7 @@
         self.nat_vent_info['airflow_rate']['L/s'][t] = nat_vent_vol_flow/1000
         self.nat_vent_info['airflow_rate']['m3/h'][t] = nat_vent_vol_flow*3600
         self.nat_vent_info['airflow_rate']['vol/h'][t] = nat_vent_vol_flow/self._volume*3600
-<<<<<<< HEAD
-        try:
-            self.nat_vent_info['windows_opening']['open_fraction'][t] = self.natural_ventilation.windows_opening[t]
-        except AttributeError:
-            pass
-=======
-        # self.nat_vent_info['windows_opening']['open_fraction'][t] = self.natural_ventilation.windows_opening[t]
->>>>>>> dfd5c565
+
         G_OA_nat_vent = self.infiltration_air_flow_rate[t] + nat_vent_mass_flow # kg/s outdoor air
         H_ve_nat_vent = G_OA_nat_vent * air_properties['specific_heat']  # W/K
 
